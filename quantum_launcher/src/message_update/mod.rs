--- conflicted
+++ resolved
@@ -3,7 +3,9 @@
 
 use iced::futures::executor::block_on;
 use iced::{widget::scrollable::AbsoluteOffset, Task};
-use ql_core::{err, info, InstanceSelection, IntoStringError, ModId, OptifineUniqueVersion};
+use ql_core::{
+    err, info, InstanceSelection, IntoStringError, Loader, ModId, OptifineUniqueVersion,
+};
 use ql_mod_manager::{
     loaders,
     store::{get_description, QueryType},
@@ -16,17 +18,14 @@
 mod presets;
 mod recommended;
 
-<<<<<<< HEAD
-use crate::config::UiSettings;
-use crate::state::{MenuModsDownload, WindowMessage};
-=======
-use crate::state::{InstallPaperMessage, MenuInstallPaper};
->>>>>>> 484db08a
+use crate::config::UiWindowDecorations;
 use crate::{
+    config::UiSettings,
     state::{
-        self, InstallFabricMessage, InstallModsMessage, InstallOptifineMessage, Launcher,
-        LauncherSettingsMessage, MenuCurseforgeManualDownload, MenuInstallFabric,
-        MenuInstallOptifine, Message, ProgressBar, State,
+        self, InstallFabricMessage, InstallModsMessage, InstallOptifineMessage,
+        InstallPaperMessage, Launcher, LauncherSettingsMessage, MenuCurseforgeManualDownload,
+        MenuInstallFabric, MenuInstallOptifine, MenuInstallPaper, MenuModsDownload, Message,
+        ProgressBar, State, WindowMessage,
     },
     stylesheet::styles::{LauncherThemeColor, LauncherThemeLightness},
 };
@@ -357,7 +356,7 @@
         match message {
             InstallOptifineMessage::ScreenOpen => {
                 let is_forge_installed = if let State::EditMods(menu) = &self.state {
-                    menu.config.mod_type == "Forge"
+                    menu.config.mod_type == Loader::Forge
                 } else {
                     false
                 };
@@ -570,6 +569,17 @@
             LauncherSettingsMessage::GlobalPreLaunchPrefix(msg) => {
                 msg.apply(self.config.c_launch_prefix());
             }
+            LauncherSettingsMessage::ToggleWindowDecorations(b) => {
+                let decor = if b {
+                    UiWindowDecorations::default()
+                } else {
+                    UiWindowDecorations::System
+                };
+                self.config
+                    .ui
+                    .get_or_insert_with(UiSettings::default)
+                    .window_decorations = decor;
+            }
         }
         Task::none()
     }
@@ -584,32 +594,6 @@
         });
     }
 
-<<<<<<< HEAD
-    pub fn update_window_msg(&mut self, msg: WindowMessage) -> Task<Message> {
-        match msg {
-            WindowMessage::Dragged => {
-                return iced::window::get_latest().and_then(iced::window::drag);
-            }
-            WindowMessage::Resized(dir) => {
-                return iced::window::get_latest()
-                    .and_then(move |id| iced::window::drag_resize(id, dir));
-            }
-            WindowMessage::ClickMinimize => {
-                return iced::window::get_latest().and_then(|id| iced::window::minimize(id, true));
-            }
-            WindowMessage::ClickMaximize => {
-                return iced::window::get_latest().and_then(|id| {
-                    iced::window::get_maximized(id)
-                        .map(|t| Some(t))
-                        .and_then(move |max| iced::window::maximize(id, !max))
-                })
-            }
-            WindowMessage::ClickClose => std::process::exit(0),
-            WindowMessage::IsMaximized(n) => {
-                self.window_state.is_maximized = n;
-                Task::none()
-            }
-=======
     pub fn update_install_paper(&mut self, msg: InstallPaperMessage) -> Task<Message> {
         match msg {
             InstallPaperMessage::VersionSelected(v) => {
@@ -669,16 +653,31 @@
         }
         Task::none()
     }
-}
-
-fn add_to_arguments_list(msg: String, args: &mut Vec<String>, idx: usize) {
-    if msg.contains(' ') {
-        args.remove(idx);
-        let mut insert_idx = idx;
-        for s in msg.split(' ').filter(|n| !n.is_empty()) {
-            args.insert(insert_idx, s.to_owned());
-            insert_idx += 1;
->>>>>>> 484db08a
+
+    pub fn update_window_msg(&mut self, msg: WindowMessage) -> Task<Message> {
+        match msg {
+            WindowMessage::Dragged => {
+                return iced::window::get_latest().and_then(iced::window::drag);
+            }
+            WindowMessage::Resized(dir) => {
+                return iced::window::get_latest()
+                    .and_then(move |id| iced::window::drag_resize(id, dir));
+            }
+            WindowMessage::ClickMinimize => {
+                return iced::window::get_latest().and_then(|id| iced::window::minimize(id, true));
+            }
+            WindowMessage::ClickMaximize => {
+                return iced::window::get_latest().and_then(|id| {
+                    iced::window::get_maximized(id)
+                        .map(|t| Some(t))
+                        .and_then(move |max| iced::window::maximize(id, !max))
+                })
+            }
+            WindowMessage::ClickClose => std::process::exit(0),
+            WindowMessage::IsMaximized(n) => {
+                self.window_state.is_maximized = n;
+                Task::none()
+            }
         }
     }
 }