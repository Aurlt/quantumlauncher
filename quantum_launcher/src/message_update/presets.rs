use iced::Task;
use ql_core::{err, InstanceSelection, IntoStringError, Loader, ModId, SelectedMod};
use ql_mod_manager::store::{RecommendedMod, RECOMMENDED_MODS};
use std::collections::HashSet;

use crate::state::{
    EditPresetsMessage, Launcher, MenuCurseforgeManualDownload, MenuEditPresets,
    MenuEditPresetsInner, Message, ProgressBar, SelectedState, State, PRESET_INNER_BUILD,
    PRESET_INNER_RECOMMENDED,
};

macro_rules! iflet_manage_preset {
    ($self:ident, $variant:ident, $($field:ident),+, { $($code:tt)* }) => {
        if let State::ManagePresets(MenuEditPresets {
            inner: MenuEditPresetsInner::$variant { $($field,)* .. },
            ..
        }) = &mut $self.state
        {
            $($code)*
        }
    };
}

impl Launcher {
    pub fn update_edit_presets(&mut self, message: EditPresetsMessage) -> Task<Message> {
        match message {
            EditPresetsMessage::Open => return self.go_to_edit_presets_menu(),
            EditPresetsMessage::TabChange(tab) => {
                return self.preset_change_tab(&tab);
            }
            EditPresetsMessage::ToggleCheckbox((name, id), enable) => {
                iflet_manage_preset!(self, Build, selected_mods, selected_state, {
                    if enable {
                        selected_mods.insert(SelectedMod::Downloaded { name, id });
                    } else {
                        selected_mods.remove(&SelectedMod::Downloaded { name, id });
                    }
                    *selected_state = SelectedState::Some;
                });
            }
            EditPresetsMessage::ToggleCheckboxLocal(file_name, enable) => {
                iflet_manage_preset!(self, Build, selected_mods, selected_state, {
                    if enable {
                        selected_mods.insert(SelectedMod::Local { file_name });
                    } else {
                        selected_mods.remove(&SelectedMod::Local { file_name });
                    }
                    *selected_state = SelectedState::Some;
                });
            }
            EditPresetsMessage::SelectAll => {
                self.preset_select_all();
            }
            EditPresetsMessage::BuildYourOwn => {
                iflet_manage_preset!(self, Build, selected_mods, is_building, {
                    *is_building = true;
                    let selected_instance = self.selected_instance.clone().unwrap();
                    let selected_mods = selected_mods.clone();
                    return Task::perform(
                        ql_mod_manager::PresetJson::generate(selected_instance, selected_mods),
                        |n| Message::EditPresets(EditPresetsMessage::BuildYourOwnEnd(n.strerr())),
                    );
                });
            }
            EditPresetsMessage::BuildYourOwnEnd(result) => match self.build_end(result) {
                Ok(task) => return task,
                Err(err) => self.set_error(err),
            },
            EditPresetsMessage::Load => return self.load_preset(),
            EditPresetsMessage::LoadComplete(result) => {
                match result.and_then(|not_allowed| {
                    if not_allowed.is_empty() {
                        self.go_to_edit_mods_menu().strerr()
                    } else {
                        self.state =
                            State::CurseforgeManualDownload(MenuCurseforgeManualDownload {
                                unsupported: not_allowed,
                                is_store: false,
                            });
                        Ok(Task::none())
                    }
                }) {
                    Ok(n) => return n,
                    Err(err) => self.set_error(err),
                }
            }
            EditPresetsMessage::RecommendedModCheck(result) => {
                if let State::ManagePresets(MenuEditPresets {
                    inner: MenuEditPresetsInner::Recommended { error, .. },
                    recommended_mods,
                    ..
                }) = &mut self.state
                {
                    match result {
                        Ok(n) => {
                            *recommended_mods =
                                Some(n.into_iter().map(|n| (n.enabled_by_default, n)).collect());
                        }
                        Err(err) => *error = Some(err),
                    }
                }
            }
            EditPresetsMessage::RecommendedToggle(idx, toggle) => {
                if let State::ManagePresets(MenuEditPresets {
                    recommended_mods: Some(recommended_mods),
                    ..
                }) = &mut self.state
                {
                    if let Some((t, _)) = recommended_mods.get_mut(idx) {
                        *t = toggle;
                    }
                }
            }
            EditPresetsMessage::RecommendedDownload => return self.preset_download_recommended(),
            EditPresetsMessage::RecommendedDownloadEnd(result) => {
                match result {
                    Ok(mods) => {
                        // If any restrictive mods ended up in our
                        // official download list, that would be a major
                        // skill issue from our end.
                        // No need for manual download UI, such mods
                        // don't deserve to be recommended anyway.
                        debug_assert!(mods.is_empty());
                        return self.go_to_edit_mods_menu_without_update_check();
                    }
                    Err(err) => self.set_error(err),
                }
            }
        }
        Task::none()
    }

    fn preset_download_recommended(&mut self) -> Task<Message> {
        if let State::ManagePresets(MenuEditPresets {
            recommended_mods: Some(recommended_mods),
            progress,
            ..
        }) = &mut self.state
        {
            let (sender, receiver) = std::sync::mpsc::channel();
            *progress = Some(ProgressBar::with_recv(receiver));

            let ids: Vec<ModId> = recommended_mods
                .iter()
                .filter(|n| n.0)
                .map(|n| ModId::from_pair(n.1.id, n.1.backend))
                .collect();

            let instance = self.selected_instance.clone().unwrap();

            Task::perform(
                ql_mod_manager::store::download_mods_bulk(ids, instance, Some(sender)),
                |n| Message::EditPresets(EditPresetsMessage::RecommendedDownloadEnd(n.strerr())),
            )
        } else {
            Task::none()
        }
    }

    fn preset_change_tab(&mut self, tab: &str) -> Task<Message> {
        if let State::ManagePresets(MenuEditPresets {
            inner,
            config,
            sorted_mods_list,
            recommended_mods,
            ..
        }) = &mut self.state
        {
            let selected_mods = sorted_mods_list
                .iter()
                .filter_map(|n| n.is_manually_installed().then_some(n.id()))
                .collect::<HashSet<_>>();

            match tab {
                PRESET_INNER_BUILD => {
                    *inner = MenuEditPresetsInner::Build {
                        selected_mods,
                        selected_state: SelectedState::All,
                        is_building: false,
                    };
                }
                PRESET_INNER_RECOMMENDED => {
                    return Self::presets_switch_to_recommended(
                        self.selected_instance.as_ref().unwrap(),
                        inner,
                        config,
                        recommended_mods,
                    );
                }
                _ => {
                    err!("Invalid mod preset tab: {tab}");
                }
            }
        }
        Task::none()
    }

    fn preset_select_all(&mut self) {
        if let State::ManagePresets(MenuEditPresets {
            inner:
                MenuEditPresetsInner::Build {
                    selected_mods,
                    selected_state,
                    ..
                },
            sorted_mods_list,
            ..
        }) = &mut self.state
        {
            match selected_state {
                SelectedState::All => {
                    selected_mods.clear();
                    *selected_state = SelectedState::None;
                }
                SelectedState::Some | SelectedState::None => {
                    *selected_mods = sorted_mods_list
                        .iter()
                        .filter_map(|mod_info| {
                            mod_info.is_manually_installed().then_some(mod_info.id())
                        })
                        .collect();
                    *selected_state = SelectedState::All;
                }
            }
        }
    }

    fn presets_switch_to_recommended(
        selected_instance: &InstanceSelection,
        inner: &mut MenuEditPresetsInner,
        config: &mut ql_core::json::InstanceConfigJson,
        recommended_mods: &mut Option<Vec<(bool, RecommendedMod)>>,
    ) -> Task<Message> {
        let mod_type = config.mod_type.clone();
        let (sender, receiver) = std::sync::mpsc::channel();
        *inner = MenuEditPresetsInner::Recommended {
            progress: ProgressBar::with_recv(receiver),
            error: None,
        };
        if recommended_mods.is_some() {
            return Task::none();
        }
        let Some(loader) = Loader::try_from(mod_type.as_str()).ok() else {
            *recommended_mods = Some(Vec::new());
            return Task::none();
        };
        let ids = RECOMMENDED_MODS.to_owned();

        Task::perform(
            RecommendedMod::get_compatible_mods(ids, selected_instance.clone(), loader, sender),
            |n| Message::EditPresets(EditPresetsMessage::RecommendedModCheck(n.strerr())),
        )
    }

    fn go_to_edit_presets_menu(&mut self) -> Task<Message> {
        let State::EditMods(menu) = &self.state else {
            return Task::none();
        };

        let selected_mods = menu
            .sorted_mods_list
            .iter()
            .filter_map(|n| n.is_manually_installed().then_some(n.id()))
            .collect::<HashSet<_>>();

        let is_empty = menu.sorted_mods_list.is_empty();

        let mod_type = menu.config.mod_type.clone();

        let (sender, receiver) = std::sync::mpsc::channel();

        let mut menu = MenuEditPresets {
            inner: if is_empty {
                MenuEditPresetsInner::Recommended {
                    progress: ProgressBar::with_recv(receiver),
                    error: None,
                }
            } else {
                MenuEditPresetsInner::Build {
                    selected_mods,
                    selected_state: SelectedState::All,
                    is_building: false,
                }
            },
            recommended_mods: None,
            progress: None,
            config: menu.config.clone(),
            sorted_mods_list: menu.sorted_mods_list.clone(),
            drag_and_drop_hovered: false,
        };

        let loader = Loader::try_from(mod_type.as_str());
        let loader = match loader {
<<<<<<< HEAD
            Ok(loader) if is_empty => loader,
            r @ (Err(_) | Ok(_)) => {
=======
            Ok(loader) if is_empty => {
                self.state = State::ManagePresets(menu);
                loader
            }
            r @ (Ok(_) | Err(_)) => {
>>>>>>> cd8c0818
                if r.is_err() {
                    menu.recommended_mods = Some(Vec::new());
                }
                self.state = State::ManagePresets(menu);
                return Task::none();
            }
        };

        let ids = RECOMMENDED_MODS.to_owned();
        Task::perform(
            RecommendedMod::get_compatible_mods(
                ids,
                self.selected_instance.clone().unwrap(),
                loader,
                sender,
            ),
            |n| Message::EditPresets(EditPresetsMessage::RecommendedModCheck(n.strerr())),
        )
    }

    fn load_preset(&mut self) -> Task<Message> {
        let Some(file) = rfd::FileDialog::new()
            .add_filter("QuantumLauncher Mod Preset", &["qmp"])
            .set_title("Select Mod Preset to Load")
            .pick_file()
        else {
            return Task::none();
        };

        self.load_qmp_from_path(&file)
    }

    fn build_end(&mut self, preset: Result<Vec<u8>, String>) -> Result<Task<Message>, String> {
        if let Some(path) = rfd::FileDialog::new()
            .add_filter("QuantumLauncher Preset", &["qmp"])
            .set_file_name("my_preset.qmp")
            .set_title("Save your QuantumLauncher Preset")
            .save_file()
        {
            std::fs::write(path, preset?).strerr()?;
            self.go_to_edit_mods_menu().strerr()
        } else {
            Ok(Task::none())
        }
    }
}<|MERGE_RESOLUTION|>--- conflicted
+++ resolved
@@ -291,16 +291,11 @@
 
         let loader = Loader::try_from(mod_type.as_str());
         let loader = match loader {
-<<<<<<< HEAD
-            Ok(loader) if is_empty => loader,
-            r @ (Err(_) | Ok(_)) => {
-=======
             Ok(loader) if is_empty => {
                 self.state = State::ManagePresets(menu);
                 loader
             }
             r @ (Ok(_) | Err(_)) => {
->>>>>>> cd8c0818
                 if r.is_err() {
                     menu.recommended_mods = Some(Vec::new());
                 }
