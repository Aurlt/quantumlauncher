--- conflicted
+++ resolved
@@ -96,9 +96,6 @@
             async move { ql_instances::check_for_launcher_updates().await.strerr() },
             Message::UpdateCheckResult,
         );
-<<<<<<< HEAD
-        let get_entries_command = Task::perform(get_entries(false), Message::CoreListLoaded);
-=======
         #[cfg(not(feature = "auto_update"))]
         let check_for_updates_command = Task::none();
 
@@ -106,11 +103,6 @@
             get_entries(false),
             Message::CoreListLoaded,
         );
-
-        let log_cmd = Task::perform(file_utils::clean_log_spam(), |n| {
-            Message::CoreLogCleanComplete(n.strerr())
-        });
->>>>>>> 14baab2c
 
         (
             Launcher::load_new(None, is_new_user, config).unwrap_or_else(Launcher::with_error),
