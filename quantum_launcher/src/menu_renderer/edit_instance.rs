--- conflicted
+++ resolved
@@ -21,66 +21,10 @@
         selected_instance: &InstanceSelection,
         jar_choices: Option<&'a CustomJarState>,
     ) -> Element<'a> {
-<<<<<<< HEAD
         widget::scrollable(
             widget::column![
                 widget::container(
                     self.item_rename(selected_instance),
-=======
-        let bottom_part: Element = match selected_instance {
-            InstanceSelection::Instance(_) => widget::column![
-                widget::row![
-                    button_with_icon(icons::download_s(12), "Reinstall Libraries", 12).on_press(
-                        Message::EditInstance(EditInstanceMessage::ReinstallLibraries)
-                    ),
-                    button_with_icon(icons::download_s(12), "Update Assets", 12)
-                        .on_press(Message::EditInstance(EditInstanceMessage::UpdateAssets)),
-                ]
-                .spacing(5)
-                .wrap(),
-                button_with_icon(icons::bin(), "Delete Instance", 16)
-                    .on_press(Message::DeleteInstanceMenu)
-            ]
-            .spacing(10)
-            .into(),
-            InstanceSelection::Server(_) => button_with_icon(icons::bin(), "Delete Server", 16)
-                .on_press(Message::DeleteInstanceMenu)
-                .into(),
-        };
-
-        widget::scrollable(
-            widget::column![
-                widget::container(
-                    widget::column![
-                        widget::row![
-                            widget::text(selected_instance.get_name().to_owned()).size(20).font(FONT_MONO),
-                        ].push_maybe((!self.is_editing_name).then_some(
-                            widget::button(
-                                icons::edit_s(12)
-                                    .style(|t: &LauncherTheme| t.style_text(Color::Mid))
-                            ).style(|t: &LauncherTheme, s|
-                                t.style_button(s, StyleButton::FlatDark)
-                            )
-                            .on_press(Message::EditInstance(EditInstanceMessage::RenameToggle))
-                        )).spacing(5),
-
-                        widget::text!("{} {}",
-                            self.config.mod_type,
-                            if selected_instance.is_server() {
-                                "Server"
-                            } else {
-                                "Client"
-                            }
-                        ).style(|t: &LauncherTheme| t.style_text(Color::Mid)).size(14),
-                    ].padding(10).spacing(5).push_maybe(self.is_editing_name.then_some(widget::column![
-                        widget::Space::with_height(1),
-                        widget::text_input("Rename Instance", &self.instance_name).on_input(|n| Message::EditInstance(EditInstanceMessage::RenameEdit(n))),
-                        widget::row![
-                            widget::button(widget::text("Rename").size(12)).on_press(Message::EditInstance(EditInstanceMessage::RenameApply)),
-                            widget::button(widget::text("Cancel").size(12)).on_press(Message::EditInstance(EditInstanceMessage::RenameToggle))
-                        ].spacing(5)
-                    ].spacing(5))),
->>>>>>> d86462c1
                 ).width(Length::Fill)
                 .style(|n: &LauncherTheme| n.style_container_sharp_box(0.0, Color::Dark)),
 
@@ -140,8 +84,7 @@
             .push_maybe(
                 (!self.is_editing_name).then_some(
                     widget::button(
-                        icon_manager::edit_with_size(12)
-                            .style(|t: &LauncherTheme| t.style_text(Color::Mid))
+                        icons::edit_s(12).style(|t: &LauncherTheme| t.style_text(Color::Mid))
                     )
                     .style(|t: &LauncherTheme, s| t.style_button(s, StyleButton::FlatDark))
                     .on_press(Message::EditInstance(EditInstanceMessage::RenameToggle))
@@ -381,32 +324,26 @@
     match selected_instance {
         InstanceSelection::Instance(_) => widget::column![
             widget::row![
-                button_with_icon(
-                    icon_manager::update_with_size(14),
-                    "Reinstall Libraries",
-                    13
-                )
-                .padding([4, 8])
-                .on_press(Message::EditInstance(
-                    EditInstanceMessage::ReinstallLibraries
-                )),
-                button_with_icon(icon_manager::update_with_size(14), "Update Assets", 13)
+                button_with_icon(icons::download_s(14), "Reinstall Libraries", 13)
+                    .padding([4, 8])
+                    .on_press(Message::EditInstance(
+                        EditInstanceMessage::ReinstallLibraries
+                    )),
+                button_with_icon(icons::download_s(14), "Update Assets", 13)
                     .padding([4, 8])
                     .on_press(Message::EditInstance(EditInstanceMessage::UpdateAssets)),
             ]
             .spacing(5)
             .wrap(),
             widget::horizontal_rule(2),
-            button_with_icon(icon_manager::delete(), "Delete Instance", 16)
+            button_with_icon(icons::bin(), "Delete Instance", 16)
                 .on_press(Message::DeleteInstanceMenu)
         ]
         .spacing(10)
         .into(),
-        InstanceSelection::Server(_) => {
-            button_with_icon(icon_manager::delete(), "Delete Server", 16)
-                .on_press(Message::DeleteInstanceMenu)
-                .into()
-        }
+        InstanceSelection::Server(_) => button_with_icon(icons::bin(), "Delete Server", 16)
+            .on_press(Message::DeleteInstanceMenu)
+            .into(),
     }
 }
 
