use std::{collections::HashSet, path::PathBuf, process::ExitStatus};

use crate::{message_handler::ForgeKind, state::MenuEditModsModal};
use iced::widget;
use ql_core::{
<<<<<<< HEAD
    file_utils::DirItem, jarmod::JarMods, InstanceSelection, ListEntry, Loader, ModId,
    StoreBackendType,
=======
    file_utils::DirItem, jarmod::JarMods, read_log::Diagnostic, InstanceSelection, LaunchedProcess,
    ListEntry, ModId, StoreBackendType,
>>>>>>> 484db08a
};
use ql_instances::{
    auth::{
        ms::{AuthCodeResponse, AuthTokenResponse},
        AccountData,
    },
    UpdateCheckInfo,
};
use ql_mod_manager::{
    loaders::{fabric, paper::PaperVersion},
    store::{CurseforgeNotAllowed, ImageResult, ModIndex, QueryType, RecommendedMod, SearchResult},
};

use super::{LaunchTabId, LauncherSettingsTab, LicenseTab, Res};

#[derive(Debug, Clone)]
pub enum InstallFabricMessage {
    End(Res),
    VersionSelected(String),
    VersionsLoaded(Res<fabric::FabricVersionList>),
    ButtonClicked,
    ScreenOpen { is_quilt: bool },
    ChangeBackend(fabric::BackendType),
}

#[derive(Debug, Clone)]
pub enum InstallPaperMessage {
    End(Res),
    VersionSelected(PaperVersion),
    VersionsLoaded(Res<Vec<ql_mod_manager::loaders::paper::PaperVersion>>),
    ButtonClicked,
    ScreenOpen,
}

#[derive(Debug, Clone)]
pub enum CreateInstanceMessage {
    ScreenOpen {
        is_server: bool,
    },

    VersionsLoaded(Res<(Vec<ListEntry>, String)>, bool),
    VersionSelected(ListEntry),
    NameInput(String),
    ChangeAssetToggle(bool),

    Start,
    End(Res<InstanceSelection>),
    Cancel,

    #[allow(unused)]
    Import,
    ImportResult(Res<Option<InstanceSelection>>),
}

#[derive(Debug, Clone)]
pub enum EditInstanceMessage {
    ConfigSaved(Res),
    JavaOverride(String),
    MemoryChanged(f32),
    LoggingToggle(bool),
    CloseLauncherToggle(bool),
    JavaArgs(ListMessage),
    JavaArgsModeChanged(ql_core::json::instance_config::JavaArgsMode),
    GameArgs(ListMessage),
    PreLaunchPrefix(ListMessage),
    PreLaunchPrefixModeChanged(ql_core::json::instance_config::PreLaunchPrefixMode),
    RenameEdit(String),
    RenameApply,
    RenameToggle,
    WindowWidthChanged(String),
    WindowHeightChanged(String),

    CustomJarPathChanged(String),
    CustomJarLoaded(Res<Vec<String>>),
    AutoSetMainClassToggle(bool),
}

#[derive(Debug, Clone)]
pub enum ManageModsMessage {
    ScreenOpen,
    ScreenOpenWithoutUpdate,

    ToggleCheckbox(String, Option<ModId>),

    DeleteSelected,
    DeleteOptiforge(String),
    DeleteFinished(Res<Vec<ModId>>),
    LocalDeleteFinished(Res),
    LocalIndexLoaded(HashSet<String>),

    ToggleSelected,
    ToggleFinished(Res),

    UpdateMods,
    UpdateModsFinished(Res),
    UpdateCheckResult(Res<Vec<(ModId, String)>>),
    UpdateCheckToggle(usize, bool),

    /// Add a mod, preset or modpack to the current instance.
    /// The field represents whether to delete the file after importing it.
    AddFile(bool),
    AddFileDone(Res<HashSet<CurseforgeNotAllowed>>),

    SelectAll,
    SetModal(Option<MenuEditModsModal>),
    RightClick(ModId),
    SetSearch(Option<String>),

    ExportMenuOpen,
    CurseforgeManualToggleDelete(bool),
}

#[derive(Debug, Clone)]
pub enum ExportModsMessage {
    ExportAsPlainText,
    ExportAsMarkdown,
    CopyMarkdownToClipboard,
    CopyPlainTextToClipboard,
}

#[derive(Debug, Clone)]
pub enum ManageJarModsMessage {
    Open,
    Loaded(Res<JarMods>),
    ToggleCheckbox(String, bool),
    DeleteSelected,
    AddFile,
    ToggleSelected,
    SelectAll,
    AutosaveFinished((Res, JarMods)),
    MoveUp,
    MoveDown,
}

#[derive(Debug, Clone)]
pub enum InstallModsMessage {
    Open,
    TickDesc,
    SearchInput(String),
    SearchResult(Res<SearchResult>),

    Click(usize),
    BackToMainScreen,
    LoadData(Res<(ModId, String)>),
    Download(usize),
    DownloadComplete(Res<(ModId, HashSet<CurseforgeNotAllowed>)>),
    IndexUpdated(Res<ModIndex>),
    Scrolled(widget::scrollable::Viewport),
    InstallModpack(ModId),

    ChangeBackend(StoreBackendType),
    ChangeQueryType(QueryType),
}

#[derive(Debug, Clone)]
pub enum InstallOptifineMessage {
    ScreenOpen,
    SelectInstallerStart,
    DeleteInstallerToggle(bool),
    End(Res),
}

#[derive(Debug, Clone)]
pub enum EditPresetsMessage {
    Open,
    ToggleCheckbox((String, ModId), bool),
    ToggleCheckboxLocal(String, bool),
    SelectAll,
    BuildYourOwn,
    BuildYourOwnEnd(Res<Vec<u8>>),
    LoadComplete(Res<HashSet<CurseforgeNotAllowed>>),
}

#[derive(Debug, Clone)]
pub enum RecommendedModMessage {
    Open,
    ModCheckResult(Res<Vec<RecommendedMod>>),
    Toggle(usize, bool),
    Download,
    DownloadEnd(Res<HashSet<CurseforgeNotAllowed>>),
}

<<<<<<< HEAD
#[derive(Debug, Clone)]
pub enum WindowMessage {
    Dragged,
    Resized(iced::window::Direction),
    ClickClose,
    ClickMinimize,
    ClickMaximize,
    IsMaximized(bool),
}

=======
>>>>>>> 484db08a
#[allow(unused)]
#[derive(Debug, Clone)]
pub enum AccountMessage {
    Selected(String),
    Response1 {
        r: Res<AuthCodeResponse>,
        is_from_welcome_screen: bool,
    },
    Response2(Res<AuthTokenResponse>),
    Response3(Res<AccountData>),
    LogoutCheck,
    LogoutConfirm,
    RefreshComplete(Res<AccountData>),

    OpenMicrosoft {
        is_from_welcome_screen: bool,
    },
    OpenElyBy {
        is_from_welcome_screen: bool,
    },

    OpenLittleSkin {
        is_from_welcome_screen: bool,
    },

    AltUsernameInput(String),
    AltPasswordInput(String),
    AltOtpInput(String),
    AltShowPassword(bool),
    AltLogin,
    AltLoginResponse(Res<ql_instances::auth::yggdrasil::Account>),

    LittleSkinOauthButtonClicked,
    LittleSkinDeviceCodeReady {
        user_code: String,
        verification_uri: String,
        expires_in: u64,
        interval: u64,
        device_code: String,
    },
    LittleSkinDeviceCodeError(String),
}

#[derive(Debug, Clone)]
pub enum LauncherSettingsMessage {
    Open,
    ThemePicked(String),
    ColorSchemePicked(String),
    UiScale(f64),
    UiScaleApply,
    UiOpacity(f32),
    ClearJavaInstalls,
    ClearJavaInstallsConfirm,
    ChangeTab(LauncherSettingsTab),
    DefaultMinecraftWidthChanged(String),
    DefaultMinecraftHeightChanged(String),

    ToggleAntialiasing(bool),
    ToggleWindowSize(bool),

    GlobalJavaArgs(ListMessage),
    GlobalPreLaunchPrefix(ListMessage),
}

#[derive(Debug, Clone)]
pub enum ListMessage {
    Add,
    Edit(String, usize),
    Delete(usize),
    ShiftUp(usize),
    ShiftDown(usize),
}

impl ListMessage {
    pub fn apply(self, l: &mut Vec<String>) {
        match self {
            ListMessage::Add => {
                l.push(String::new());
            }
            ListMessage::Edit(msg, idx) => {
                if msg.contains(' ') {
                    l.remove(idx);
                    let mut insert_idx = idx;
                    for s in msg.split(' ').filter(|n| !n.is_empty()) {
                        l.insert(insert_idx, s.to_owned());
                        insert_idx += 1;
                    }
                } else if let Some(entry) = l.get_mut(idx) {
                    *entry = msg;
                }
            }
            ListMessage::Delete(i) => {
                if i < l.len() {
                    l.remove(i);
                }
            }
            ListMessage::ShiftUp(idx) => {
                if idx > 0 {
                    l.swap(idx, idx - 1);
                }
            }
            ListMessage::ShiftDown(idx) => {
                if idx + 1 < l.len() {
                    l.swap(idx, idx + 1);
                }
            }
        }
    }
}

#[derive(Debug, Clone)]
pub enum Message {
    Nothing,
    Multiple(Vec<Message>),
    ShowScreen(String),

    WelcomeContinueToTheme,
    WelcomeContinueToAuth,

    Account(AccountMessage),
    CreateInstance(CreateInstanceMessage),
    EditInstance(EditInstanceMessage),
    ManageMods(ManageModsMessage),
    ExportMods(ExportModsMessage),
    ManageJarMods(ManageJarModsMessage),
    InstallMods(InstallModsMessage),
    InstallOptifine(InstallOptifineMessage),
    InstallFabric(InstallFabricMessage),
    EditPresets(EditPresetsMessage),
    LauncherSettings(LauncherSettingsMessage),
    RecommendedMods(RecommendedModMessage),

    LaunchInstanceSelected {
        name: String,
        is_server: bool,
    },
    LaunchUsernameSet(String),
    LaunchStart,
    LaunchScreenOpen {
        message: Option<String>,
        clear_selection: bool,
        is_server: Option<bool>,
    },
    LaunchEnd(Res<LaunchedProcess>),
    LaunchKill,
    LaunchChangeTab(LaunchTabId),

    LaunchSidebarResize(f32),
    LaunchSidebarScroll(f32),

    DeleteInstanceMenu,
    DeleteInstance,

    InstallForge(ForgeKind),
    InstallForgeEnd(Res),
    InstallPaper(InstallPaperMessage),

<<<<<<< HEAD
    UninstallLoaderConfirm(Box<Message>, Loader),
    UninstallLoaderFabricStart,
    UninstallLoaderForgeStart,
    UninstallLoaderOptiFineStart,
    UninstallLoaderPaperStart,
=======
    UninstallLoaderConfirm(Box<Message>, String),
    UninstallLoaderStart,
>>>>>>> 484db08a
    UninstallLoaderEnd(Res),

    #[allow(unused)]
    ExportInstanceOpen,
    ExportInstanceToggleItem(usize, bool),
    ExportInstanceStart,
    ExportInstanceFinished(Res<Vec<u8>>),
    ExportInstanceLoaded(Res<Vec<DirItem>>),

    CoreCopyError,
    CoreCopyLog,
    CoreOpenLink(String),
    CoreOpenPath(PathBuf),
    CoreCopyText(String),
    CoreTick,
    CoreTickConfigSaved(Res),
    CoreListLoaded(Res<(Vec<String>, bool)>),
    CoreOpenChangeLog,
    CoreOpenIntro,
    CoreEvent(iced::Event, iced::event::Status),
    CoreCleanComplete(Res),
    CoreFocusNext,
    CoreTryQuit,

    Window(WindowMessage),
    CoreImageDownloaded(Res<ImageResult>),

    CoreLogToggle,
    CoreLogScroll(isize),
    CoreLogScrollAbsolute(isize),

    LaunchLogScroll(isize),
    LaunchLogScrollAbsolute(isize),
    LaunchGameExited(Res<(ExitStatus, InstanceSelection, Option<Diagnostic>)>),
    LaunchCopyLog,
    LaunchUploadLog,
    LaunchUploadLogResult(Res<String>),

    UpdateCheckResult(Res<UpdateCheckInfo>),
    UpdateDownloadStart,
    UpdateDownloadEnd(Res),

    ServerCommandEdit(String),
    ServerCommandSubmit,

    LicenseOpen,
    LicenseChangeTab(LicenseTab),
    LicenseAction(widget::text_editor::Action),
}<|MERGE_RESOLUTION|>--- conflicted
+++ resolved
@@ -3,13 +3,8 @@
 use crate::{message_handler::ForgeKind, state::MenuEditModsModal};
 use iced::widget;
 use ql_core::{
-<<<<<<< HEAD
-    file_utils::DirItem, jarmod::JarMods, InstanceSelection, ListEntry, Loader, ModId,
-    StoreBackendType,
-=======
     file_utils::DirItem, jarmod::JarMods, read_log::Diagnostic, InstanceSelection, LaunchedProcess,
-    ListEntry, ModId, StoreBackendType,
->>>>>>> 484db08a
+    ListEntry, Loader, ModId, StoreBackendType,
 };
 use ql_instances::{
     auth::{
@@ -192,7 +187,6 @@
     DownloadEnd(Res<HashSet<CurseforgeNotAllowed>>),
 }
 
-<<<<<<< HEAD
 #[derive(Debug, Clone)]
 pub enum WindowMessage {
     Dragged,
@@ -203,8 +197,6 @@
     IsMaximized(bool),
 }
 
-=======
->>>>>>> 484db08a
 #[allow(unused)]
 #[derive(Debug, Clone)]
 pub enum AccountMessage {
@@ -264,6 +256,8 @@
 
     ToggleAntialiasing(bool),
     ToggleWindowSize(bool),
+    #[allow(unused)]
+    ToggleWindowDecorations(bool),
 
     GlobalJavaArgs(ListMessage),
     GlobalPreLaunchPrefix(ListMessage),
@@ -362,16 +356,8 @@
     InstallForgeEnd(Res),
     InstallPaper(InstallPaperMessage),
 
-<<<<<<< HEAD
     UninstallLoaderConfirm(Box<Message>, Loader),
-    UninstallLoaderFabricStart,
-    UninstallLoaderForgeStart,
-    UninstallLoaderOptiFineStart,
-    UninstallLoaderPaperStart,
-=======
-    UninstallLoaderConfirm(Box<Message>, String),
     UninstallLoaderStart,
->>>>>>> 484db08a
     UninstallLoaderEnd(Res),
 
     #[allow(unused)]
