use std::{
    collections::{HashMap, HashSet},
    time::Instant,
};

<<<<<<< HEAD
use frostmark::MarkState;
use iced::{
    widget::{self, scrollable::AbsoluteOffset},
    Task,
};
=======
use crate::{config::SIDEBAR_WIDTH_DEFAULT, message_handler::get_locally_installed_mods};
use iced::{widget::scrollable::AbsoluteOffset, Task};
>>>>>>> 484db08a
use ql_core::{
    file_utils::DirItem,
    jarmod::JarMods,
    json::{InstanceConfigJson, VersionDetails},
    DownloadProgress, GenericProgress, InstanceSelection, ListEntry, ModId, OptifineUniqueVersion,
    SelectedMod, StoreBackendType,
};
use ql_mod_manager::loaders::paper::PaperVersion;
use ql_mod_manager::{
    loaders::{self, forge::ForgeInstallProgress, optifine::OptifineInstallProgress},
    store::{CurseforgeNotAllowed, ModConfig, ModIndex, QueryType, RecommendedMod, SearchResult},
};

<<<<<<< HEAD
use crate::{
    config::SIDEBAR_WIDTH_DEFAULT, message_handler::get_locally_installed_mods, state::ImageState,
    WINDOW_WIDTH,
};

=======
>>>>>>> 484db08a
use super::{ManageModsMessage, Message, ProgressBar};

#[derive(Clone, PartialEq, Eq, Debug, Default, Copy)]
pub enum LaunchTabId {
    #[default]
    Buttons,
    Log,
    Edit,
}

impl std::fmt::Display for LaunchTabId {
    fn fmt(&self, f: &mut std::fmt::Formatter<'_>) -> std::fmt::Result {
        write!(
            f,
            "{}",
            match self {
                LaunchTabId::Buttons => "Play",
                LaunchTabId::Log => "Logs",
                LaunchTabId::Edit => "Edit",
            }
        )
    }
}

/// The home screen of the launcher.
pub struct MenuLaunch {
    pub message: String,
    pub login_progress: Option<ProgressBar<GenericProgress>>,
    pub tab: LaunchTabId,
    pub edit_instance: Option<MenuEditInstance>,

    sidebar_width: u64,
    pub sidebar_scrolled: f32,
    pub sidebar_grid_state: widget::pane_grid::State<bool>,
    sidebar_split: Option<widget::pane_grid::Split>,

    pub is_viewing_server: bool,
    pub is_uploading_mclogs: bool,
    pub log_scroll: isize,
}

impl Default for MenuLaunch {
    fn default() -> Self {
        Self::with_message(String::new())
    }
}

impl MenuLaunch {
    pub fn with_message(message: String) -> Self {
        let (mut sidebar_grid_state, pane) = widget::pane_grid::State::new(true);
        let sidebar_split = if let Some((_, split)) =
            sidebar_grid_state.split(widget::pane_grid::Axis::Vertical, pane, false)
        {
            sidebar_grid_state.resize(split, SIDEBAR_WIDTH_DEFAULT as f32 / WINDOW_WIDTH);
            Some(split)
        } else {
            None
        };
        Self {
            message,
            tab: LaunchTabId::default(),
            edit_instance: None,
            login_progress: None,
            sidebar_width: SIDEBAR_WIDTH_DEFAULT as u64,
            sidebar_scrolled: 100.0,
            is_viewing_server: false,
            sidebar_grid_state,
            log_scroll: 0,
            is_uploading_mclogs: false,
            sidebar_split,
        }
    }

    pub fn resize_sidebar(&mut self, width: f32, window_width: f32) {
        if let Some(split) = self.sidebar_split {
            self.sidebar_width = width as u64;
            self.sidebar_grid_state.resize(split, width / window_width);
        }
    }

    pub fn get_sidebar_width(&self) -> f32 {
        self.sidebar_width as f32
    }
}

/// The screen where you can edit an instance/server.
pub struct MenuEditInstance {
    pub config: InstanceConfigJson,
    pub is_editing_name: bool,
    pub instance_name: String,
    pub old_instance_name: String,
    pub slider_value: f32,
    pub slider_text: String,
}

pub enum SelectedState {
    All,
    Some,
    None,
}

#[derive(Debug, Clone)]
pub enum ModListEntry {
    Downloaded { id: ModId, config: Box<ModConfig> },
    Local { file_name: String },
}

impl ModListEntry {
    pub fn is_manually_installed(&self) -> bool {
        match self {
            ModListEntry::Local { .. } => true,
            ModListEntry::Downloaded { config, .. } => config.manually_installed,
        }
    }

    pub fn name(&self) -> &str {
        match self {
            ModListEntry::Local { file_name } => file_name,
            ModListEntry::Downloaded { config, .. } => &config.name,
        }
    }
}

impl From<ModListEntry> for SelectedMod {
    fn from(value: ModListEntry) -> Self {
        match value {
            ModListEntry::Local { file_name } => SelectedMod::Local {
                file_name: file_name.clone(),
            },
            ModListEntry::Downloaded { id, config } => SelectedMod::Downloaded {
                name: config.name.clone(),
                id: id.clone(),
            },
        }
    }
}

impl PartialEq<ModListEntry> for SelectedMod {
    fn eq(&self, other: &ModListEntry) -> bool {
        match (self, other) {
            (
                SelectedMod::Downloaded { name, id },
                ModListEntry::Downloaded { id: id2, config },
            ) => id == id2 && *name == config.name,
            (SelectedMod::Local { file_name }, ModListEntry::Local { file_name: name2 }) => {
                file_name == name2
            }
            _ => false,
        }
    }
}

pub struct MenuEditMods {
    pub mod_update_progress: Option<ProgressBar<GenericProgress>>,

    pub config: InstanceConfigJson,
    pub mods: ModIndex,
    // TODO: Use this for dynamically adjusting installable loader buttons
    pub version_json: Box<VersionDetails>,

    pub locally_installed_mods: HashSet<String>,
    pub sorted_mods_list: Vec<ModListEntry>,

    pub selected_mods: HashSet<SelectedMod>,
    pub shift_selected_mods: HashSet<SelectedMod>,
    pub selected_state: SelectedState,

    pub update_check_handle: Option<iced::task::Handle>,
    pub available_updates: Vec<(ModId, String, bool)>,

    /// Index of the item selected before pressing shift
    pub list_shift_index: Option<usize>,
    pub drag_and_drop_hovered: bool,
    pub modal: Option<MenuEditModsModal>,
    pub search: Option<String>,

    pub width_name: f32,
}

#[derive(Debug, Clone)]
pub enum MenuEditModsModal {
    Submenu,
    RightClick(ModId, (f32, f32)),
}

impl MenuEditMods {
    pub fn update_locally_installed_mods(
        idx: &ModIndex,
        selected_instance: &InstanceSelection,
    ) -> Task<Message> {
        let mut blacklist = Vec::new();
        for mod_info in idx.mods.values() {
            for file in &mod_info.files {
                blacklist.push(file.filename.clone());
                blacklist.push(format!("{}.disabled", file.filename));
            }
        }
        Task::perform(
            get_locally_installed_mods(selected_instance.get_dot_minecraft_path(), blacklist),
            |n| Message::ManageMods(ManageModsMessage::LocalIndexLoaded(n)),
        )
    }

    /// Returns two `Vec`s that are:
    /// - The IDs of downloaded mods
    /// - The filenames of local mods
    ///
    /// ...respectively, from the mods selected in the mod menu.
    pub fn get_kinds_of_ids(&self) -> (Vec<String>, Vec<String>) {
        let ids_downloaded = self
            .selected_mods
            .iter()
            .filter_map(|s_mod| {
                if let SelectedMod::Downloaded { id, .. } = s_mod {
                    Some(id.get_index_str())
                } else {
                    None
                }
            })
            .collect();

        let ids_local: Vec<String> = self
            .selected_mods
            .iter()
            .filter_map(|s_mod| {
                if let SelectedMod::Local { file_name } = s_mod {
                    Some(file_name.clone())
                } else {
                    None
                }
            })
            .collect();
        (ids_downloaded, ids_local)
    }

    pub fn update_selected_state(&mut self) {
        self.selected_state = if self.selected_mods.is_empty() {
            SelectedState::None
        } else if self.selected_mods.len() == self.sorted_mods_list.len() {
            SelectedState::All
        } else {
            SelectedState::Some
        };
    }

    pub fn is_selected(&self, clicked_id: &ModId) -> bool {
        self.selected_mods.iter().any(|n| {
            if let SelectedMod::Downloaded { id, .. } = n {
                id == clicked_id
            } else {
                false
            }
        })
    }
}

pub struct MenuExportMods {
    pub selected_mods: HashSet<SelectedMod>,
}

pub struct MenuEditJarMods {
    pub jarmods: Option<JarMods>,
    pub selected_state: SelectedState,
    pub selected_mods: HashSet<String>,
    pub drag_and_drop_hovered: bool,
    pub free_for_autosave: bool,
}

pub enum MenuCreateInstance {
    LoadingList {
        _handle: iced::task::Handle,
    },
    Choosing {
        is_server: bool,
        instance_name: String,
        selected_version: Option<ListEntry>,
        download_assets: bool,
        combo_state: Box<iced::widget::combo_box::State<ListEntry>>,
    },
    DownloadingInstance(ProgressBar<DownloadProgress>),
    ImportingInstance(ProgressBar<GenericProgress>),
}

pub enum MenuInstallFabric {
    Loading {
        is_quilt: bool,
        _loading_handle: iced::task::Handle,
    },
    Loaded {
        backend: loaders::fabric::BackendType,
        fabric_version: String,
        fabric_versions: loaders::fabric::FabricVersionList,
        progress: Option<ProgressBar<GenericProgress>>,
    },
    Unsupported(bool),
}

impl MenuInstallFabric {
    pub fn is_quilt(&self) -> bool {
        match self {
            MenuInstallFabric::Loading { is_quilt, .. }
            | MenuInstallFabric::Unsupported(is_quilt) => *is_quilt,
            MenuInstallFabric::Loaded { backend, .. } => backend.is_quilt(),
        }
    }
}

pub enum MenuInstallPaper {
    Loading {
        _handle: iced::task::Handle,
    },
    Loaded {
        version: PaperVersion,
        versions: Vec<PaperVersion>,
    },
    Installing,
}

pub struct MenuInstallForge {
    pub forge_progress: ProgressBar<ForgeInstallProgress>,
    pub java_progress: ProgressBar<GenericProgress>,
    pub is_java_getting_installed: bool,
}

pub struct MenuLauncherUpdate {
    pub url: String,
    pub progress: Option<ProgressBar<GenericProgress>>,
}

pub struct MenuModsDownload {
    pub query: String,
    pub results: Option<SearchResult>,
    pub description: Option<MarkState>,

    pub mod_descriptions: HashMap<ModId, String>,
    pub mods_download_in_progress: HashMap<ModId, String>,
    pub opened_mod: Option<usize>,
    pub latest_load: Instant,
    pub scroll_offset: AbsoluteOffset,

    pub version_json: Box<VersionDetails>,
    pub config: InstanceConfigJson,
    pub mod_index: ModIndex,

    pub backend: StoreBackendType,
    pub query_type: QueryType,

    /// This is for the loading of continuation of the search,
    /// i.e. when you scroll down and more stuff appears
    pub is_loading_continuation: bool,
    pub has_continuation_ended: bool,
}

impl MenuModsDownload {
    pub fn reload_description(&mut self, images: &mut ImageState) {
        let (Some(selection), Some(results)) = (self.opened_mod, &self.results) else {
            return;
        };
        let Some(hit) = results.mods.get(selection) else {
            return;
        };
        let Some(info) = self
            .mod_descriptions
            .get(&ModId::from_pair(&hit.id, results.backend))
        else {
            return;
        };
        let description = match results.backend {
            StoreBackendType::Modrinth => MarkState::with_html_and_markdown(info),
            StoreBackendType::Curseforge => MarkState::with_html(info), // Optimization, curseforge only has HTML
        };
        let imgs = description.find_image_links();
        self.description = Some(description);

        for img in imgs {
            images.queue(&img);
        }
    }
}

pub struct MenuLauncherSettings {
    pub temp_scale: f64,
    pub selected_tab: LauncherSettingsTab,
}

#[derive(Debug, Clone, Copy, PartialEq)]
pub enum LauncherSettingsTab {
    UserInterface,
    Internal,
    About,
}

impl std::fmt::Display for LauncherSettingsTab {
    fn fmt(&self, f: &mut std::fmt::Formatter<'_>) -> std::fmt::Result {
        write!(
            f,
            "{}",
            match self {
                LauncherSettingsTab::UserInterface => "Appearance",
                LauncherSettingsTab::Internal => "Game",
                LauncherSettingsTab::About => "About",
            }
        )
    }
}

impl LauncherSettingsTab {
    pub const ALL: &'static [Self] = &[Self::UserInterface, Self::Internal, Self::About];

    pub const fn next(self) -> Self {
        match self {
            Self::UserInterface => Self::Internal,
            Self::Internal | Self::About => Self::About,
        }
    }

    pub const fn prev(self) -> Self {
        match self {
            Self::UserInterface | Self::Internal => Self::UserInterface,
            Self::About => Self::Internal,
        }
    }
}

pub struct MenuEditPresets {
    pub selected_mods: HashSet<SelectedMod>,
    pub selected_state: SelectedState,
    pub is_building: bool,

    pub progress: Option<ProgressBar<GenericProgress>>,
    pub sorted_mods_list: Vec<ModListEntry>,
    pub drag_and_drop_hovered: bool,
}

pub enum MenuRecommendedMods {
    Loading {
        progress: ProgressBar<GenericProgress>,
        config: InstanceConfigJson,
    },
    Loaded {
        mods: Vec<(bool, RecommendedMod)>,
        config: InstanceConfigJson,
    },
    InstallALoader,
    NotSupported,
}

pub enum MenuWelcome {
    P1InitialScreen,
    P2Theme,
    P3Auth,
}

pub struct MenuCurseforgeManualDownload {
    pub unsupported: HashSet<CurseforgeNotAllowed>,
    pub is_store: bool,
    pub delete_mods: bool,
}

pub struct MenuExportInstance {
    pub entries: Option<Vec<(DirItem, bool)>>,
    pub progress: Option<ProgressBar<GenericProgress>>,
}

pub struct MenuLoginAlternate {
    pub username: String,
    pub password: String,
    pub show_password: bool,

    pub is_loading: bool,
    pub otp: Option<String>,

    pub is_from_welcome_screen: bool,

    pub is_littleskin: bool,
    pub oauth: Option<LittleSkinOauth>,
    pub device_code_error: Option<String>,
}

pub struct LittleSkinOauth {
    // pub device_code: String,
    pub user_code: String,
    pub verification_uri: String,
    pub device_code_expires_at: Instant,
}

pub struct MenuLoginMS {
    pub url: String,
    pub code: String,
    pub is_from_welcome_screen: bool,
    pub _cancel_handle: iced::task::Handle,
}

/// The enum that represents which menu is opened currently.
pub enum State {
    /// Default home screen
    Launch(MenuLaunch),
    Create(MenuCreateInstance),
    /// Screen to guide new users to the launcher
    Welcome(MenuWelcome),
    ChangeLog,
    UpdateFound(MenuLauncherUpdate),

    EditMods(MenuEditMods),
    ExportMods(MenuExportMods),
    EditJarMods(MenuEditJarMods),
    ImportModpack(ProgressBar<GenericProgress>),
    CurseforgeManualDownload(MenuCurseforgeManualDownload),
    ExportInstance(MenuExportInstance),

    Error {
        error: String,
    },
    /// "Are you sure you want to {msg1}?"
    /// screen. Used for confirming if the user
    /// wants to do certain actions.
    ConfirmAction {
        msg1: String,
        msg2: String,
        yes: Message,
        no: Message,
    },
    GenericMessage(String),

    /// Progress bar when logging into accounts
    AccountLoginProgress(ProgressBar<GenericProgress>),
    /// A parent menu to choose whether you want to log in
    /// with Microsoft, `ely.by`, `littleskin`, etc.
    AccountLogin,
    LoginMS(MenuLoginMS),
    LoginAlternate(MenuLoginAlternate),

    InstallPaper(MenuInstallPaper),
    InstallFabric(MenuInstallFabric),
    InstallForge(MenuInstallForge),
    InstallOptifine(MenuInstallOptifine),

    InstallJava,

    ModsDownload(MenuModsDownload),
    LauncherSettings(MenuLauncherSettings),
    ManagePresets(MenuEditPresets),
    RecommendedMods(MenuRecommendedMods),

    LogUploadResult {
        url: String,
    },

    License(MenuLicense),
}

pub struct MenuLicense {
    pub selected_tab: LicenseTab,
    pub content: iced::widget::text_editor::Content,
}

#[derive(Debug, Clone, Copy, PartialEq)]
pub enum LicenseTab {
    Gpl3,
    ForgeInstallerApache,
    OpenFontLicense,
    PasswordAsterisks,
    Lwjgl,
}

impl LicenseTab {
    pub const ALL: &'static [Self] = &[
        Self::Gpl3,
        Self::ForgeInstallerApache,
        Self::OpenFontLicense,
        Self::PasswordAsterisks,
        Self::Lwjgl,
    ];

    pub const fn next(self) -> Self {
        match self {
            Self::Gpl3 => Self::ForgeInstallerApache,
            Self::ForgeInstallerApache => Self::OpenFontLicense,
            Self::OpenFontLicense => Self::PasswordAsterisks,
            Self::PasswordAsterisks | Self::Lwjgl => Self::Lwjgl,
        }
    }

    pub const fn prev(self) -> Self {
        match self {
            Self::Gpl3 | Self::ForgeInstallerApache => Self::Gpl3,
            Self::OpenFontLicense => Self::ForgeInstallerApache,
            Self::PasswordAsterisks => Self::OpenFontLicense,
            Self::Lwjgl => Self::PasswordAsterisks,
        }
    }

    pub fn get_text(self) -> &'static str {
        match self {
            LicenseTab::Gpl3 => include_str!("../../../LICENSE"),
            LicenseTab::OpenFontLicense => {
                concat!(
                    "For the Inter and JetBrains fonts used in QuantumLauncher:\n--------\n\n",
                    include_str!("../../../assets/licenses/OFL.txt"),
                )
            }
            LicenseTab::PasswordAsterisks => {
                concat!(
                    include_str!("../../../assets/fonts/password_asterisks/where.txt"),
                    "\n--------\n",
                    include_str!("../../../assets/licenses/CC_BY_SA_3_0.txt")
                )
            }
            LicenseTab::ForgeInstallerApache => {
                concat!(
                    "For the Forge Installer script used in QuantumLauncher:\n--------\n\n",
                    include_str!("../../../assets/licenses/APACHE_2.txt")
                )
            }
            LicenseTab::Lwjgl => include_str!("../../../assets/licenses/LWJGL.txt"),
        }
    }
}

impl std::fmt::Display for LicenseTab {
    fn fmt(&self, f: &mut std::fmt::Formatter<'_>) -> std::fmt::Result {
        let name = match self {
            LicenseTab::Gpl3 => "QuantumLauncher",
            LicenseTab::OpenFontLicense => "Fonts (Inter/Jetbrains Mono)",
            LicenseTab::PasswordAsterisks => "Password Asterisks Font",
            LicenseTab::ForgeInstallerApache => "Forge Installer",
            LicenseTab::Lwjgl => "LWJGL",
        };
        write!(f, "{name}")
    }
}

pub enum MenuInstallOptifine {
    Choosing {
        optifine_unique_version: Option<OptifineUniqueVersion>,
        delete_installer: bool,
        drag_and_drop_hovered: bool,
    },
    Installing {
        optifine_install_progress: ProgressBar<OptifineInstallProgress>,
        java_install_progress: Option<ProgressBar<GenericProgress>>,
        is_java_being_installed: bool,
    },
    InstallingB173,
}

impl MenuInstallOptifine {
    pub fn get_url(&self) -> &'static str {
        const OPTIFINE_DOWNLOADS: &str = "https://optifine.net/downloads";

        if let Self::Choosing {
            optifine_unique_version: Some(o),
            ..
        } = self
        {
            if let OptifineUniqueVersion::Forge = o {
                OPTIFINE_DOWNLOADS
            } else {
                o.get_url().0
            }
        } else {
            OPTIFINE_DOWNLOADS
        }
    }
}<|MERGE_RESOLUTION|>--- conflicted
+++ resolved
@@ -3,16 +3,12 @@
     time::Instant,
 };
 
-<<<<<<< HEAD
+use crate::{config::SIDEBAR_WIDTH_DEFAULT, message_handler::get_locally_installed_mods};
 use frostmark::MarkState;
 use iced::{
     widget::{self, scrollable::AbsoluteOffset},
     Task,
 };
-=======
-use crate::{config::SIDEBAR_WIDTH_DEFAULT, message_handler::get_locally_installed_mods};
-use iced::{widget::scrollable::AbsoluteOffset, Task};
->>>>>>> 484db08a
 use ql_core::{
     file_utils::DirItem,
     jarmod::JarMods,
@@ -26,14 +22,8 @@
     store::{CurseforgeNotAllowed, ModConfig, ModIndex, QueryType, RecommendedMod, SearchResult},
 };
 
-<<<<<<< HEAD
-use crate::{
-    config::SIDEBAR_WIDTH_DEFAULT, message_handler::get_locally_installed_mods, state::ImageState,
-    WINDOW_WIDTH,
-};
-
-=======
->>>>>>> 484db08a
+use crate::{state::ImageState, WINDOW_WIDTH};
+
 use super::{ManageModsMessage, Message, ProgressBar};
 
 #[derive(Clone, PartialEq, Eq, Debug, Default, Copy)]
