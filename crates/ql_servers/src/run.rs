--- conflicted
+++ resolved
@@ -7,11 +7,8 @@
 use ql_core::{
     err, find_forge_shim_file, info,
     json::{InstanceConfigJson, VersionDetails},
-<<<<<<< HEAD
-    no_window, GenericProgress, IntoIoError, Loader, LAUNCHER_DIR,
-=======
-    no_window, pt, GenericProgress, InstanceSelection, IntoIoError, LaunchedProcess, LAUNCHER_DIR,
->>>>>>> 484db08a
+    no_window, pt, GenericProgress, InstanceSelection, IntoIoError, LaunchedProcess, Loader,
+    LAUNCHER_DIR,
 };
 use ql_java_handler::{get_java_binary, JavaVersion};
 use tokio::process::Command;
@@ -39,51 +36,13 @@
 /// - Other stuff I'm too dumb to see
 pub async fn run(
     name: String,
-<<<<<<< HEAD
-    java_install_progress: Sender<GenericProgress>,
-) -> Result<(Arc<Mutex<Child>>, bool), ServerError> {
-    let server_dir = LAUNCHER_DIR.join("servers").join(name);
-
-    let config_json = InstanceConfigJson::read_from_dir(&server_dir).await?;
-
-    let server_jar_path = if let Some(custom_jar) = &config_json.custom_jar {
-        // Should I prioritise Fabric/Forge/Paper over a custom JAR?
-        PathBuf::from(&custom_jar.name)
-    } else {
-        match config_json.mod_type {
-            Loader::Fabric | Loader::Quilt => server_dir.join("fabric-server-launch.jar"),
-            Loader::Forge => find_forge_shim_file(&server_dir)
-                .await
-                .ok_or(ServerError::NoForgeShimFound)?,
-            Loader::Paper => server_dir.join("paper_server.jar"),
-            _ => server_dir.join("server.jar"),
-        }
-    };
-=======
     java_install_progress: Option<Sender<GenericProgress>>,
 ) -> Result<LaunchedProcess, ServerError> {
     let launcher = ServerLauncher::new(&name).await?;
->>>>>>> 484db08a
 
     let server_jar_path = launcher.get_server_jar().await?;
 
-<<<<<<< HEAD
-    let mut java_args: Vec<String> = if let Some(java_args) = &config_json.java_args {
-        java_args
-            .iter()
-            .filter(|n| !n.is_empty())
-            .cloned()
-            .collect()
-    } else {
-        Vec::new()
-    };
-    java_args.push(config_json.get_ram_argument());
-    if let Loader::Forge = config_json.mod_type {
-        java_args.push("-Djava.net.preferIPv6Addresses=system".to_owned());
-    }
-=======
     let java_path = launcher.get_java(java_install_progress.as_ref()).await?;
->>>>>>> 484db08a
 
     let java_args = launcher.get_java_args(&server_jar_path).await?;
     let mut game_args = launcher.config.game_args.clone().unwrap_or_default();
@@ -137,7 +96,7 @@
     }
 
     pub fn is_neoforge(&self) -> bool {
-        self.config.mod_type == "NeoForge"
+        self.config.mod_type == Loader::Neoforge
     }
 
     pub fn is_classic_server(&self) -> bool {
@@ -171,25 +130,33 @@
         Ok(if let Some(custom_jar) = &self.config.custom_jar {
             // Should I prioritise Fabric/Forge/Paper over a custom JAR?
             PathBuf::from(&custom_jar.name)
-        } else if self.config.mod_type == "Fabric" || self.config.mod_type == "Quilt" {
-            self.dir.join("fabric-server-launch.jar")
-        } else if self.config.mod_type == "Forge" {
-            find_forge_shim_file(&self.dir)
-                .await
-                .ok_or(ServerError::NoForgeShimFound)?
-        } else if self.config.mod_type == "Paper" {
-            self.dir.join("paper_server.jar")
         } else {
-            self.dir.join("server.jar")
+            let regular = self.dir.join("server.jar");
+            match self.config.mod_type {
+                Loader::Fabric | Loader::Quilt => self.dir.join("fabric-server-launch.jar"),
+                Loader::Forge => find_forge_shim_file(&self.dir)
+                    .await
+                    .ok_or(ServerError::NoForgeShimFound)?,
+                Loader::Paper => self.dir.join("paper_server.jar"),
+                Loader::OptiFine => {
+                    debug_assert!(false, "Optifine can't run on servers");
+                    regular
+                }
+                Loader::Neoforge
+                | Loader::Vanilla
+                | Loader::Liteloader
+                | Loader::Modloader
+                | Loader::Rift => regular,
+            }
         })
     }
 
     pub async fn get_java_args(&self, jar: &Path) -> Result<Vec<String>, ServerError> {
         let mut java_args: Vec<String> = self.config.get_java_args(&[]);
         java_args.push(self.config.get_ram_argument());
-        if self.config.mod_type == "Forge" {
+        if self.config.mod_type == Loader::Forge {
             java_args.push("-Djava.net.preferIPv6Addresses=system".to_owned());
-        } else if self.config.mod_type == "Fabric" {
+        } else if self.config.mod_type == Loader::Fabric {
             if let Some(info) = self
                 .config
                 .mod_type_info
