--- conflicted
+++ resolved
@@ -12,15 +12,11 @@
 //! - Logging macros
 //! - And much more
 
-#![allow(clippy::cast_precision_loss)]
-#![allow(clippy::cast_possible_truncation)]
-#![allow(clippy::cast_sign_loss)]
 use crate::read_log::{read_logs, Diagnostic, LogLine, ReadError};
 use futures::StreamExt;
 use json::VersionDetails;
 use regex::Regex;
 use std::{
-    ffi::OsStr,
     fmt::{Debug, Display},
     future::Future,
     path::{Path, PathBuf},
@@ -45,18 +41,8 @@
 pub mod read_log;
 mod urlcache;
 
-<<<<<<< HEAD
-use futures::StreamExt;
-use json::VersionDetails;
-use std::{
-    fmt::{Debug, Display},
-    future::Future,
-    path::{Path, PathBuf},
-    sync::LazyLock,
-};
-
-=======
->>>>>>> 484db08a
+pub use crate::json::InstanceConfigJson;
+pub use constants::*;
 pub use error::{
     DownloadFileError, IntoIoError, IntoJsonError, IntoStringError, IoError, JsonDownloadError,
     JsonError, JsonFileError,
@@ -67,13 +53,6 @@
 pub use progress::{DownloadProgress, GenericProgress, Progress};
 pub use urlcache::url_cache_get;
 
-<<<<<<< HEAD
-use regex::Regex;
-
-use crate::json::InstanceConfigJson;
-
-=======
->>>>>>> 484db08a
 pub static REGEX_SNAPSHOT: LazyLock<Regex> =
     LazyLock::new(|| Regex::new(r"\d{2}w\d*[a-zA-Z]+").unwrap());
 
