use crate::{
    auth::{ms::CLIENT_ID, AccountData, AccountType},
    download::GameDownloader,
    jarmod,
};
<<<<<<< HEAD
=======
use ql_core::json::{GlobalSettings, V_1_12_2, V_1_5_2, V_PAULSCODE_LAST, V_PRECLASSIC_LAST};
>>>>>>> 484db08a
use ql_core::{
    err, file_utils, info,
    json::{forge, version::Library, FabricJSON, InstanceConfigJson, JsonOptifine, VersionDetails},
    pt, GenericProgress, InstanceSelection, IntoIoError, IntoJsonError, IoError, JsonFileError,
    CLASSPATH_SEPARATOR, LAUNCHER_DIR,
};
use ql_core::{
    json::{GlobalSettings, V_1_5_2, V_PRECLASSIC_LAST},
    Loader,
};
use ql_java_handler::{get_java_binary, JavaVersion};
use std::{
    collections::HashSet,
    path::{Path, PathBuf},
    process::Stdio,
    sync::mpsc::Sender,
};
use tokio::process::Command;

use super::{error::GameLaunchError, replace_var};

pub struct GameLauncher {
    username: String,
    instance_name: String,

    /// If Java isn't installed, it will be auto-installed by the launcher.
    /// This field allows you to send progress updates
    /// to the GUI during installation.
    java_install_progress_sender: Option<Sender<GenericProgress>>,

    /// Client: `QuantumLauncher/instances/NAME/`
    /// Server: `QuantumLauncher/servers/NAME/`
    pub instance_dir: PathBuf,
    /// Client: `QuantumLauncher/instances/NAME/.minecraft/`
    /// Server: `QuantumLauncher/servers/NAME/`
    pub minecraft_dir: PathBuf,

    pub config_json: InstanceConfigJson,
    pub version_json: VersionDetails,
    /// Launcher-wide instance settings. These
    /// can be overridden by `config_json.global_settings`.
    global_settings: Option<GlobalSettings>,
    extra_java_args: Vec<String>,
}

impl GameLauncher {
    pub async fn new(
        instance_name: String,
        username: String,
        java_install_progress_sender: Option<Sender<GenericProgress>>,
        global_settings: Option<GlobalSettings>,
        extra_java_args: Vec<String>,
    ) -> Result<Self, GameLaunchError> {
        let instance_dir = get_instance_dir(&instance_name).await?;

        let minecraft_dir = instance_dir.join(".minecraft");
        tokio::fs::create_dir_all(&minecraft_dir)
            .await
            .path(&minecraft_dir)?;

        let config_json = InstanceConfigJson::read_from_dir(&instance_dir).await?;

        let instance = InstanceSelection::Instance(instance_name.clone());
        let mut version_json = VersionDetails::load(&instance).await?;
        version_json.apply_tweaks(&instance).await?;

        Ok(Self {
            username,
            instance_name,
            java_install_progress_sender,
            instance_dir,
            minecraft_dir,
            config_json,
            version_json,
            global_settings,
            extra_java_args,
        })
    }

    pub fn init_game_arguments(
        &mut self,
        account_details: Option<&AccountData>,
    ) -> Result<Vec<String>, GameLaunchError> {
        let mut game_arguments: Vec<String> =
            if let Some(arguments) = &self.version_json.minecraftArguments {
                arguments.split(' ').map(ToOwned::to_owned).collect()
            } else if let Some(arguments) = &self.version_json.arguments {
                arguments
                    .game
                    .iter()
                    .filter_map(|arg| arg.as_str())
                    .map(ToOwned::to_owned)
                    .collect()
            } else {
                return Err(GameLaunchError::VersionJsonNoArgumentsField(Box::new(
                    self.version_json.clone(),
                )));
            };

        if let Some(account_type) = account_details.map(|n| n.account_type) {
            if matches!(account_type, AccountType::ElyBy | AccountType::LittleSkin)
                && !self.version_json.is_legacy_version()
                && !game_arguments.iter().any(|n| n.contains("uuid"))
            {
                game_arguments.push("--uuid".to_owned());
                game_arguments.push("${uuid}".to_owned());
            }
        }

        // Only applies to experimental builds of QuantumLauncher
        // made after v0.4.1 but before the next update
        if self.version_json.needs_launchwrapper_fix() {
            // Fixes a crash in modern Minecraft

            // WTF: No one will need this except for me
            // who plays a lot of instances created in this version
            // and daily-drives bleeding edge code.

            // Thanks to [@Lassebq](https://github.com/Lassebq)
            // for pointing this out :)
            game_arguments.push("--disableSkinFix".to_owned());
        }

        // Add custom resolution arguments if specified
        // Priority: Instance-specific setting > Global default > Minecraft default
        let (width_to_use, height_to_use) = self
            .config_json
            .get_window_size(self.global_settings.as_ref());

        if let Some(width) = width_to_use {
            game_arguments.push("--width".to_owned());
            game_arguments.push(width.to_string());
        }
        if let Some(height) = height_to_use {
            game_arguments.push("--height".to_owned());
            game_arguments.push(height.to_string());
        }

        game_arguments.extend(self.config_json.game_args.iter().flatten().cloned());

        Ok(game_arguments)
    }

    pub async fn fill_game_arguments(
        &self,
        game_arguments: &mut [String],
        account_details: Option<&AccountData>,
    ) -> Result<(), GameLaunchError> {
        for arg in game_arguments.iter_mut() {
            replace_var(arg, "auth_player_name", &self.username);
            replace_var(arg, "version_name", self.version_json.get_id());
            let Some(minecraft_dir_path) = self.minecraft_dir.to_str() else {
                return Err(GameLaunchError::PathBufToString(self.minecraft_dir.clone()));
            };
            replace_var(arg, "game_directory", minecraft_dir_path);

            self.set_assets_argument(arg).await?;
            replace_var(arg, "auth_xuid", "0");

            let uuid = if let Some(account_details) = account_details {
                &account_details.uuid
            } else {
                "00000000-0000-0000-0000-000000000000"
            };
            replace_var(arg, "auth_uuid", uuid);
            replace_var(arg, "uuid", uuid);

            let access_token = if let Some(account_details) = account_details {
                account_details
                    .access_token
                    .as_ref()
                    .ok_or(GameLaunchError::InvalidToken)?
            } else {
                "0"
            };
            replace_var(arg, "auth_access_token", access_token);
            replace_var(arg, "auth_session", access_token);
            replace_var(arg, "accessToken", access_token);

            replace_var(arg, "clientid", CLIENT_ID);
            replace_var(
                arg,
                "user_type",
                if account_details.is_some() {
                    "msa"
                } else {
                    "legacy"
                },
            );
            replace_var(arg, "version_type", "release");
            replace_var(arg, "assets_index_name", &self.version_json.assetIndex.id);
            replace_var(arg, "user_properties", "{}");
        }
        Ok(())
    }

    async fn set_assets_argument(&self, argument: &mut String) -> Result<(), GameLaunchError> {
        let launcher_dir = &*LAUNCHER_DIR;

        let old_assets_path_v2 = launcher_dir
            .join("assets")
            .join(&self.version_json.assetIndex.id);

        let old_assets_path_v1 = self.instance_dir.join("assets");
        let assets_path = launcher_dir.join("assets/dir");

        if old_assets_path_v2.exists() {
            info!("Migrating old assets to new path...");
            file_utils::copy_dir_recursive(&old_assets_path_v2, &assets_path).await?;
            tokio::fs::remove_dir_all(&old_assets_path_v2)
                .await
                .path(old_assets_path_v2)?;
        }

        if old_assets_path_v1.exists() {
            migrate_to_new_assets_path(&old_assets_path_v1, &assets_path).await?;
        }

        let assets_path_fixed = if assets_path.exists() {
            assets_path
        } else {
            launcher_dir.join("assets/null")
        };
        let Some(assets_path) = assets_path_fixed.to_str() else {
            return Err(GameLaunchError::PathBufToString(assets_path_fixed));
        };
        replace_var(argument, "assets_root", assets_path);
        replace_var(argument, "game_assets", assets_path);
        Ok(())
    }

    pub async fn create_mods_dir(&self) -> Result<(), IoError> {
        let mods_dir = self.minecraft_dir.join("mods");
        tokio::fs::create_dir_all(&mods_dir).await.path(mods_dir)?;
        Ok(())
    }

    pub async fn init_java_arguments(
        &mut self,
        auth: Option<&AccountData>,
    ) -> Result<Vec<String>, GameLaunchError> {
        let natives_path = self.instance_dir.join("libraries").join("natives");
        let natives_path = natives_path
            .to_str()
            .ok_or(GameLaunchError::PathBufToString(natives_path.clone()))?;

        // TODO: deal with self.version_json.arguments.jvm (currently ignored)
        let mut args: Vec<String> = self
            .config_json
            .get_java_args(&self.extra_java_args)
            .into_iter()
            .filter(|arg| !arg.trim().is_empty())
            .chain([
                "-Dminecraft.launcher.brand=minecraft-launcher".to_owned(),
                "-Dminecraft.launcher.version=2.1.1349".to_owned(),
                format!("-Djava.library.path={natives_path}"),
                format!("-Djna.tmpdir={natives_path}"),
                format!("-Dorg.lwjgl.system.SharedLibraryExtractPath={natives_path}"),
                format!("-Dio.netty.native.workdir={natives_path}"),
                self.config_json.get_ram_argument(),
            ])
            .collect();

        // I've disabled these for now because they make the
        // FPS slightly worse (!) from my testing?
        //
        // These arguments are taken from
        // https://github.com/alexivkin/minecraft-launcher/
        // They mainly tune the garbage collector for better performance
        // which I haven't felt anyway.
        //
        // - Without these args I got 110-115 FPS average
        // on vanilla Minecraft 1.20 in a new world.
        // - With these args I got 105-110 FPS.
        //
        // So... yeah they aren't doing the job for me.
        if self.config_json.do_gc_tuning.unwrap_or(false) {
            args.push("-XX:+UnlockExperimentalVMOptions".to_owned());
            args.push("-XX:+UseG1GC".to_owned());
            args.push("-XX:G1NewSizePercent=20".to_owned());
            args.push("-XX:G1ReservePercent=20".to_owned());
            args.push("-XX:MaxGCPauseMillis=50".to_owned());
            args.push("-XX:G1HeapRegionSize=32M".to_owned());
        }

        if auth.is_none_or(|n| !n.is_microsoft()) && self.version_json.id.starts_with("1.16") {
            // Fixes "Multiplayer is disabled" issue on 1.16.x
            args.push("-Dminecraft.api.auth.host=https://nope.invalid".to_owned());
            args.push("-Dminecraft.api.account.host=https://nope.invalid".to_owned());
            args.push("-Dminecraft.api.session.host=https://nope.invalid".to_owned());
            args.push("-Dminecraft.api.services.host=https://nope.invalid".to_owned());
        } else if let Some(authlib) = auth.and_then(AccountData::get_authlib_url) {
            args.push(crate::auth::get_authlib_injector(authlib).await?);
        }

        if cfg!(target_pointer_width = "32") {
            args.push("-Xss1M".to_owned());
        }

        if cfg!(target_os = "macos") {
            args.push("-XstartOnFirstThread".to_owned());
        }

        self.java_arguments_betacraft(&mut args);

        Ok(args)
    }

    /// Adds BetaCraft proxy to fix missing/incorrect sounds
    /// in old versions of Minecraft.
    ///
    /// This auto adjusts the port based on version.
    #[allow(clippy::doc_markdown)]
    fn java_arguments_betacraft(&mut self, args: &mut Vec<String>) {
        if !self.version_json.is_legacy_version() {
            return;
        }

        // Backwards compatibility with Quantum Launcher v0.3.1 - v0.4.1
        #[allow(deprecated)]
        if self.config_json.omniarchive.is_some() {
            args.push("-Dhttp.proxyHost=betacraft.uk".to_owned());
            if self.version_json.id.starts_with("c0.") {
                // Classic
                args.push("-Dhttp.proxyPort=11701".to_owned());
            } else if self.version_json.id.starts_with("b1.9") {
                // Beta 1.9
                args.push("-Dhttp.proxyPort=11706".to_owned());
            } else if self.version_json.id.starts_with("b1.") {
                // Beta 1.0 - 1.8.1
                args.push("-Dhttp.proxyPort=11705".to_owned());
            } else if self.version_json.id.starts_with("1.") {
                // Release 1.0 - 1.5.2
                args.push("-Dhttp.proxyPort=11707".to_owned());
            } else {
                // Indev, Infdev and Alpha (mostly same)
                args.push("-Dhttp.proxyPort=11702".to_owned());
            }
        }

        // Fixes crash on old versions
        args.push("-Djava.util.Arrays.useLegacyMergeSort=true".to_owned());
    }

    pub async fn setup_fabric(
        &self,
        java_arguments: &mut Vec<String>,
        game_arguments: &mut Vec<String>,
    ) -> Result<Option<FabricJSON>, GameLaunchError> {
        if !matches!(self.config_json.mod_type, Loader::Fabric | Loader::Quilt) {
            return Ok(None);
        }

        let fabric_json = self.get_fabric_json().await?;
        if let Some(jvm) = fabric_json.arguments.as_ref().and_then(|n| n.jvm.as_ref()) {
            java_arguments.extend(jvm.clone());
        }

        if let Some(jvm) = fabric_json.arguments.as_ref().and_then(|n| n.game.as_ref()) {
            game_arguments.extend(jvm.clone());
        }

        Ok(Some(fabric_json))
    }

    pub async fn setup_forge(
        &mut self,
        java_arguments: &mut Vec<String>,
        game_arguments: &mut Vec<String>,
    ) -> Result<Option<forge::JsonDetails>, GameLaunchError> {
        if !matches!(self.config_json.mod_type, Loader::Forge | Loader::Neoforge) {
            return Ok(None);
        }
        if self.version_json.is_legacy_version() && self.version_json.get_id() != "1.5.2" {
            return Ok(None);
        }

        let json = self.get_forge_json().await?;

        if let Some(arguments) = &json.arguments {
            if let Some(jvm) = &arguments.jvm {
                java_arguments.extend(jvm.clone());
            }
            game_arguments.extend(arguments.game.clone());
        } else if let Some(arguments) = &json.minecraftArguments {
            let new: Vec<String> = arguments.split(' ').map(str::to_owned).collect();
            *game_arguments = deduplicate_game_args(game_arguments, &new);
        }
        Ok(Some(json))
    }

    async fn get_fabric_json(&self) -> Result<FabricJSON, JsonFileError> {
        let json_path = self.instance_dir.join("fabric.json");
        let fabric_json = tokio::fs::read_to_string(&json_path)
            .await
            .path(json_path)?;
        Ok(serde_json::from_str(&fabric_json).json(fabric_json)?)
    }

    async fn get_forge_json(&self) -> Result<forge::JsonDetails, JsonFileError> {
        let json_path = self.instance_dir.join("forge/details.json");
        let json = tokio::fs::read_to_string(&json_path)
            .await
            .path(json_path)?;
        let json_details: forge::JsonDetails = match serde_json::from_str(&json) {
            Ok(n) => n,
            Err(err) => {
                if err.to_string().starts_with("invalid type: string") {
                    // Sometimes the "JSON" is formatted like
                    // "{\"hello\" : \"world\"}"
                    // See those pesky backslashed quotes?
                    // We fix that here.
                    let json_details: String = serde_json::from_str(&json).json(json)?;
                    serde_json::from_str(&json_details).json(json_details)?
                } else {
                    let new: Result<forge::JsonInstallProfile, serde_json::Error> =
                        serde_json::from_str(&json);
                    if let Ok(new) = new {
                        new.versionInfo
                    } else {
                        return Err(err).json(json)?;
                    }
                }
            }
        };
        Ok(json_details)
    }

    pub async fn setup_optifine(
        &self,
        game_arguments: &mut Vec<String>,
    ) -> Result<Option<(JsonOptifine, PathBuf)>, GameLaunchError> {
        if !matches!(self.config_json.mod_type, Loader::OptiFine) {
            return Ok(None);
        }

        let (optifine_json, jar) = JsonOptifine::read(&self.instance_name).await?;
        if let Some(arguments) = &optifine_json.arguments {
            game_arguments.extend(arguments.game.clone());
        } else if let Some(arguments) = &optifine_json.minecraftArguments {
            let new: Vec<String> = arguments.split(' ').map(str::to_owned).collect();
            *game_arguments = deduplicate_game_args(game_arguments, &new);
        }

        Ok(Some((optifine_json, jar)))
    }

    pub fn fill_java_arguments(&self, java_arguments: &mut Vec<String>) {
        for argument in java_arguments {
            replace_var(
                argument,
                "classpath_separator",
                &CLASSPATH_SEPARATOR.to_string(),
            );
            // I think this argument is only used by forge? Not sure
            replace_var(argument, "library_directory", "../forge/libraries");
            replace_var(argument, "version_name", self.version_json.get_id());
        }
    }

    pub fn setup_logging(&self, java_arguments: &mut Vec<String>) -> Result<(), GameLaunchError> {
        if let Some(logging) = &self.version_json.logging {
            let logging_path = self
                .instance_dir
                .join(format!("logging-{}", logging.client.file.id));
            let logging_path = logging_path
                .to_str()
                .ok_or(GameLaunchError::PathBufToString(logging_path.clone()))?;
            java_arguments.push(format!("-Dlog4j.configurationFile={logging_path}"));
        }
        Ok(())
    }

    pub fn get_main_class(
        &self,
        fabric_json: Option<&FabricJSON>,
        forge_json: Option<&forge::JsonDetails>,
        optifine_json: Option<&(JsonOptifine, PathBuf)>,
    ) -> String {
        if let Some(main_class_override) = self.main_class_override() {
            main_class_override
        } else if let Some(fabric_json) = fabric_json {
            fabric_json.mainClass.clone()
        } else if let Some(forge_json) = forge_json {
            forge_json.mainClass.clone()
        } else if let Some((optifine_json, _)) = &optifine_json {
            optifine_json.mainClass.clone()
        } else {
            self.version_json.mainClass.clone()
        }
    }

    pub async fn get_class_path(
        &self,
        fabric_json: Option<&FabricJSON>,
        forge_json: Option<&forge::JsonDetails>,
        optifine_json: Option<&(JsonOptifine, PathBuf)>,
        main_class: &str,
    ) -> Result<String, GameLaunchError> {
        // `class_path` is the actual classpath argument
        // string that will be passed to Minecraft as a Java argument.
        let mut class_path = String::new();
        // `classpath_entries` is a `HashSet` that's only responsible for
        // detecting and eliminating duplicate entries
        // (because Minecraft doesn't like them).
        let mut classpath_entries = HashSet::new();

        self.classpath_forge_and_neoforge(forge_json, &mut class_path, &mut classpath_entries)
            .await?;
        if optifine_json.is_some() {
            self.classpath_optifine(&mut class_path).await?;
        }
        self.classpath_fabric_and_quilt(fabric_json, &mut class_path, &mut classpath_entries)?;

        // Vanilla libraries, have to load after everything else
        self.classpath_vanilla(&mut class_path, &mut classpath_entries, main_class)
            .await?;

        // Sometimes mod loaders/core mods try to "override" their own
        // version of a library over the base game. This code is set up
        // so that the loaders load the libraries they like, then the game
        // only loads the stuff that hasn't been already loaded.
        //
        // classpath_entries is a HashSet that determines if an overridden
        // version of a library has already been loaded.

        let instance = InstanceSelection::Instance(self.instance_name.clone());
        let jar_path = jarmod::build(&instance).await?;
        debug_assert!(
            jar_path.is_file(),
            "Minecraft JAR file should exist\nPath: {jar_path:?}"
        );
        let jar_path = jar_path
            .to_str()
            .ok_or(GameLaunchError::PathBufToString(jar_path.clone()))?;
        class_path.push_str(jar_path);

        Ok(class_path)
    }

    fn main_class_override(&self) -> Option<String> {
        let main_class = if self.version_json.is_before_or_eq(V_PRECLASSIC_LAST) {
            "com.mojang.minecraft.RubyDung"
        } else if self.version_json.is_before_or_eq(V_1_5_2) {
            "net.minecraft.launchwrapper.Launch"
        } else {
            "net.minecraft.client.main.Main"
        };
        self.config_json
            .custom_jar
            .as_ref()
            .is_some_and(|n| n.autoset_main_class)
            .then_some(main_class.to_owned())
            .or_else(|| {
                self.config_json
                    .main_class_override
                    .clone()
                    .filter(|n| !n.is_empty())
            })
    }

    fn classpath_fabric_and_quilt(
        &self,
        fabric_json: Option<&FabricJSON>,
        class_path: &mut String,
        classpath_entries: &mut HashSet<String>,
    ) -> Result<(), GameLaunchError> {
        if let Some(fabric_json) = fabric_json {
            for library in &fabric_json.libraries {
                if !library.is_allowed() {
                    continue;
                }
                if library.is_lwjgl2() && self.version_json.is_before_or_eq(V_1_12_2) {
                    continue;
                }
                if let Some(name) = remove_version_from_library(&library.name) {
                    if self
                        .version_json
                        .q_patch_overrides
                        .contains(&name.replace(':', "."))
                    {
                        continue;
                    }
                    if !classpath_entries.insert(name) {
                        continue;
                    }
                }

                let library_path = self.instance_dir.join("libraries").join(library.get_path());
                debug_assert!(
                    library_path.is_file(),
                    "Couldn't find library {library_path:?}"
                );
                class_path.push_str(
                    library_path
                        .to_str()
                        .ok_or(GameLaunchError::PathBufToString(library_path.clone()))?,
                );
                class_path.push(CLASSPATH_SEPARATOR);
            }
        }
        Ok(())
    }

    async fn classpath_optifine(&self, class_path: &mut String) -> Result<(), GameLaunchError> {
        let jar_file_location = self.instance_dir.join(".minecraft/libraries");
        let jar_files = find_jar_files(&jar_file_location).await?;
        for jar_file in jar_files {
            debug_assert!(jar_file.is_file());
            class_path.push_str(
                jar_file
                    .to_str()
                    .ok_or(GameLaunchError::PathBufToString(jar_file.clone()))?,
            );
            class_path.push(CLASSPATH_SEPARATOR);
        }
        Ok(())
    }

    async fn classpath_forge_and_neoforge(
        &self,
        forge_json: Option<&forge::JsonDetails>,
        class_path: &mut String,
        classpath_entries: &mut HashSet<String>,
    ) -> Result<(), GameLaunchError> {
        let Some(forge_json) = forge_json else {
            return Ok(());
        };

        let classpath_path = self.instance_dir.join("forge/classpath.txt");
        let forge_classpath = tokio::fs::read_to_string(&classpath_path)
            .await
            .path(classpath_path)?;

        let mut new_classpath = forge_classpath.clone();

        // WTF: This is horrible but necessary
        //
        // When launching Minecraft 1.21.5 NeoForge,
        // Java canonicalizes the module path ("-p path/to/something.jar")
        // and then it complains that the canonicalized and relative
        // paths are not the same. It is not smart enough to figure that shit
        // out.
        //
        // So I have to remove all the libraries from the classpath which
        // are in the module path.
        if let Some(args) = &forge_json.arguments {
            if let Some(jvm) = &args.jvm {
                if let Some(module_path) = get_after_p(jvm) {
                    for lib in module_path
                        .replace("${library_directory}", "../forge/libraries")
                        .replace("${classpath_separator}", &CLASSPATH_SEPARATOR.to_string())
                        .split(CLASSPATH_SEPARATOR)
                    {
                        if let Some(n) =
                            remove_substring(&new_classpath, &format!("{lib}{CLASSPATH_SEPARATOR}"))
                        {
                            new_classpath = n;
                        }
                    }
                }
            }
        }

        class_path.push_str(&new_classpath);

        let classpath_entries_path = self.instance_dir.join("forge/clean_classpath.txt");
        if let Ok(forge_classpath_entries) =
            tokio::fs::read_to_string(&classpath_entries_path).await
        {
            for entry in forge_classpath_entries.lines() {
                classpath_entries.insert(entry.to_owned());
            }
        } else {
            self.migrate_create_forge_clean_classpath(
                forge_classpath,
                classpath_entries,
                classpath_entries_path,
            )
            .await?;
        }

        Ok(())
    }

    async fn classpath_vanilla(
        &self,
        class_path: &mut String,
        classpath_entries: &mut HashSet<String>,
        main_class: &str,
    ) -> Result<(), GameLaunchError> {
        let downloader = GameDownloader::with_existing_instance(
            self.version_json.clone(),
            self.instance_dir.clone(),
            None,
        );

        for library in self
            .version_json
            .libraries
            .iter()
<<<<<<< HEAD
            .filter(|n| GameDownloader::download_libraries_library_is_allowed(n))
=======
            .filter(|n| n.is_allowed())
            .filter_map(|n| match (&n.name, n.downloads.as_ref(), n.url.as_ref()) {
                (
                    Some(name),
                    Some(LibraryDownloads {
                        artifact: Some(artifact),
                        ..
                    }),
                    _,
                ) => Some((n, name, artifact.clone())),
                (Some(name), None, Some(url)) => {
                    let flib = ql_core::json::fabric::Library {
                        name: name.clone(),
                        url: Some(if url.ends_with('/') {
                            url.clone()
                        } else {
                            format!("{url}/")
                        }),
                        rules: None,
                    };
                    flib.get_url().map(|url| {
                        (
                            n,
                            name,
                            LibraryDownloadArtifact {
                                path: Some(flib.get_path()),
                                sha1: String::new(),
                                size: serde_json::Number::from_u128(0).unwrap(),
                                url,
                            },
                        )
                    })
                }
                _ => None,
            })
>>>>>>> 484db08a
        {
            self.add_entry_to_classpath(
                classpath_entries,
                class_path,
                &downloader,
                library,
                main_class,
            )
            .await?;
        }
        Ok(())
    }

    async fn add_entry_to_classpath(
        &self,
        classpath_entries: &mut HashSet<String>,
        class_path: &mut String,
        downloader: &GameDownloader,
        library: &Library,
        main_class: &str,
    ) -> Result<(), GameLaunchError> {
<<<<<<< HEAD
        if let Some(name) = library
            .name
            .as_ref()
            .and_then(|name| remove_version_from_library(name))
        {
=======
        if !library.is_allowed() {
            return Ok(());
        }
        if let Some(name) = remove_version_from_library(name) {
>>>>>>> 484db08a
            if classpath_entries.contains(&name) {
                return Ok(());
            }
            classpath_entries.insert(name);
        }
        let Some(artifact) = library.get_artifact() else {
            return Ok(());
        };
        let library_path = self
            .instance_dir
            .join("libraries")
            .join(artifact.get_path());

        if !library_path.exists() {
            pt!("library {library_path:?} not found! Downloading...");
            if let Err(err) = downloader.download_library(library, Some(&artifact)).await {
                err!("Couldn't download library! Skipping...\n{err}");
            } else if !library_path.exists() {
                err!("Library still doesn't exist... failed?");
            }
        }
        #[allow(unused_mut)]
        let Some(mut library_path) = library_path.to_str() else {
            return Err(GameLaunchError::PathBufToString(library_path));
        };
        if main_class != "org.mcphackers.launchwrapper.Launch" && library_path.contains("20230311")
        {
            println!("  (skipping json-20230311.jar)");
            return Ok(());
        }
        if library_path.contains("paulscode")
            && !self.version_json.is_before_or_eq(V_PAULSCODE_LAST)
        {
            // Minecraft stopped using paulscode since 1.14
            // but BetterJSONs still includes it as a dependency,
            // leading to some class conflicts.
            return Ok(());
        }

        #[cfg(target_os = "windows")]
        if library_path.starts_with(r"\\?\") {
            library_path = &library_path[4..];
        }

        class_path.push_str(library_path);
        class_path.push(CLASSPATH_SEPARATOR);
        Ok(())
    }

    pub async fn get_java_command(&mut self) -> Result<(Command, PathBuf), GameLaunchError> {
        if let Some(java_override) = &self.config_json.java_override {
            if !java_override.is_empty() {
                return Ok((Command::new(java_override), PathBuf::from(java_override)));
            }
        }
        let version = if let Some(version) = self.version_json.javaVersion.clone() {
            version.into()
        } else {
            JavaVersion::Java8
        };

        let program = get_java_binary(
            version,
            if cfg!(target_os = "windows") && self.config_json.enable_logger.unwrap_or(true) {
                "javaw"
            } else {
                "java"
            },
            self.java_install_progress_sender.take().as_ref(),
        )
        .await?;
        info!("Java: {program:?}");
        Ok((Command::new(&program), program))
    }

    pub async fn cleanup_junk_files(&self) -> Result<(), GameLaunchError> {
        let forge_dir = self.instance_dir.join("forge");

        if forge_dir.exists() {
            delete_junk_file(&forge_dir, "ClientInstaller.class").await?;
            delete_junk_file(&forge_dir, "ClientInstaller.java").await?;
            delete_junk_file(&forge_dir, "ForgeInstaller.class").await?;
            delete_junk_file(&forge_dir, "ForgeInstaller.java").await?;
            delete_junk_file(&forge_dir, "launcher_profiles.json").await?;
            delete_junk_file(&forge_dir, "launcher_profiles_microsoft_store.json").await?;

            let versions_dir = forge_dir.join("versions");
            delete_junk_dir(&versions_dir.join(self.version_json.get_id())).await?;
            delete_junk_dir(&versions_dir.join(&self.version_json.id)).await?;
        }

        Ok(())
    }

    pub async fn get_command(
        &mut self,
        game_arguments: Vec<String>,
        java_arguments: Vec<String>,
    ) -> Result<(Command, PathBuf), GameLaunchError> {
        let (mut command, mut path) = self.get_java_command().await?;

        let prefix_commands = self.config_json.setup_launch_prefix(
            &self
                .global_settings
                .as_ref()
                .and_then(|n| n.pre_launch_prefix.clone())
                .unwrap_or_default(),
        );
        if prefix_commands.is_empty() {
            // No prefix, use normal Java command
            command.args(
                java_arguments
                    .iter()
                    .chain(game_arguments.iter())
                    .filter(|n| !n.is_empty()),
            );
        } else {
<<<<<<< HEAD
            info!("Prefix: {prefix_commands:?}");
=======
            info!("Pre args: {prefix_commands:?}");
>>>>>>> 484db08a

            let original_java_path = path.to_string_lossy().to_string();
            let mut new_command = Command::new(&prefix_commands[0]);

            if prefix_commands.len() > 1 {
                new_command.args(&prefix_commands[1..]);
            }
            new_command.arg(original_java_path);
            new_command.args(
                java_arguments
                    .iter()
                    .chain(game_arguments.iter())
                    .filter(|n| !n.is_empty()),
            );

            command = new_command;
            path = PathBuf::from(&prefix_commands[0]);
        }

        command.current_dir(&self.minecraft_dir);
        if self.config_json.enable_logger.unwrap_or(true) {
            command.stdout(Stdio::piped()).stderr(Stdio::piped());
        }

        #[cfg(all(target_arch = "aarch64", target_os = "linux"))]
        {
            // Minecraft 21w19a release date (1.17 snapshot)
            // Not sure if this is the right place to start,
            // but the env var started being required sometime between 1.16.5 and 1.17
            const MC_1_17: &str = "2021-05-12T11:19:15+00:00";

            if let (Ok(dt), Ok(v1_17)) = (
                chrono::DateTime::parse_from_rfc3339(&self.version_json.releaseTime),
                chrono::DateTime::parse_from_rfc3339(MC_1_17),
            ) {
                // On Raspberry Pi (aarch64 linux), the game crashes with some GL
                // error. Adding this environment variable fixes it.
                if dt >= v1_17 {
                    command.env("MESA_GL_VERSION_OVERRIDE", "3.3");
                }
                // I don't know if this is the perfect solution,
                // contact me if there's a better way
            }
        }
        Ok((command, path))
    }
}

async fn get_instance_dir(instance_name: &str) -> Result<PathBuf, GameLaunchError> {
    if instance_name.is_empty() {
        return Err(GameLaunchError::InstanceNotFound);
    }

    let launcher_dir = &*LAUNCHER_DIR;
    tokio::fs::create_dir_all(&launcher_dir)
        .await
        .path(launcher_dir)?;

    let instances_folder_dir = launcher_dir.join("instances");
    tokio::fs::create_dir_all(&instances_folder_dir)
        .await
        .path(&instances_folder_dir)?;

    let instance_dir = instances_folder_dir.join(instance_name);
    if !instance_dir.exists() {
        return Err(GameLaunchError::InstanceNotFound);
    }
    Ok(instance_dir)
}

async fn delete_junk_file(forge_dir: &Path, path: &str) -> Result<(), GameLaunchError> {
    let path = forge_dir.join(path);
    if path.exists() {
        tokio::fs::remove_file(&path).await.path(path)?;
    }
    Ok(())
}

async fn delete_junk_dir(dir: &Path) -> Result<(), GameLaunchError> {
    if dir.is_dir() {
        tokio::fs::remove_dir_all(&dir).await.path(dir)?;
    }
    Ok(())
}

fn remove_version_from_library(library: &str) -> Option<String> {
    // Split the input string by colons
    let parts: Vec<&str> = library.split(':').collect();

    // Ensure the input has exactly three parts (group, name, version)
    if parts.len() == 3 {
        // Return the first two parts joined by a colon
        Some(format!("{}:{}", parts[0], parts[1]))
    } else {
        // Return None if the input format is incorrect
        None
    }
}

async fn find_jar_files(dir_path: &Path) -> Result<Vec<PathBuf>, IoError> {
    let mut jar_files = Vec::new();

    let mut dir = tokio::fs::read_dir(dir_path).await.path(dir_path)?;
    // Recursively traverse the directory
    while let Ok(Some(entry)) = dir.next_entry().await {
        let path = entry.path();

        if path.is_dir() {
            // If the entry is a directory, recursively search it
            jar_files.extend(Box::pin(find_jar_files(&path)).await?);
        } else if let Some(extension) = path.extension() {
            // If the entry is a file, check if it has a .jar extension
            if extension == "jar" {
                jar_files.push(path);
            }
        }
    }

    Ok(jar_files)
}

/// Moves the game assets from the old path:
///
/// `QuantumLauncher/instances/INSTANCE_NAME/assets/`
///
/// to the usual one:
///
/// `QuantumLauncher/assets/ASSETS_NAME/`
///
/// Old versions of the launcher put the assets at the
/// old path. This migrates it to the new path.
///
/// This applies to early development builds of the
/// launcher (before v0.1), most people won't ever
/// need to run this aside from the early beta testers.
async fn migrate_to_new_assets_path(
    old_assets_path: &Path,
    assets_path: &Path,
) -> Result<(), IoError> {
    info!("Migrating old assets to new path...");
    file_utils::copy_dir_recursive(old_assets_path, assets_path).await?;
    tokio::fs::remove_dir_all(old_assets_path)
        .await
        .path(old_assets_path)?;
    info!("Finished");
    Ok(())
}

fn get_after_p(args: &[String]) -> Option<String> {
    args.iter()
        .position(|arg| arg == "-p")
        .and_then(|index| args.get(index + 1))
        .cloned()
}

/// Removes substring
///
/// `"hello", "ell" -> "ho"`
fn remove_substring(original: &str, to_remove: &str) -> Option<String> {
    if let Some(pos) = original.find(to_remove) {
        let mut result = String::with_capacity(original.len() - to_remove.len());
        result.push_str(&original[..pos]);
        result.push_str(&original[pos + to_remove.len()..]);
        Some(result)
    } else {
        None
    }
}

fn deduplicate_game_args(arr1: &[String], arr2: &[String]) -> Vec<String> {
    // Helper function to insert key-value pairs in order
    fn insert_pairs(arr: &[String], result: &mut Vec<String>, seen_keys: &mut HashSet<String>) {
        let arr: Vec<String> = arr.iter().filter(|n| !n.is_empty()).cloned().collect();
        for i in (0..arr.len()).step_by(2) {
            let key = arr[i].clone();
            let value = arr.get(i + 1).cloned();
            if seen_keys.contains(&key) {
                if let Some(value) = value {
                    // Update value if the key already exists in result (i.e., in case of conflict, overwrite)
                    if let Some(pos) = result.iter().position(|x| x == &key) {
                        if let Some(spot) = result.get_mut(pos + 1) {
                            *spot = value; // Update the value for this key
                        }
                    }
                }
            } else {
                result.push(key.clone());
                if let Some(value) = value {
                    result.push(value.clone());
                }
                seen_keys.insert(key);
            }
        }
    }

    let mut result = Vec::new();
    let mut seen_keys = HashSet::new();

    insert_pairs(arr1, &mut result, &mut seen_keys);
    // Second array overwrites first
    insert_pairs(arr2, &mut result, &mut seen_keys);

    // HashMap -> Vec<String> (key, value, key, value, ...)
    result
}<|MERGE_RESOLUTION|>--- conflicted
+++ resolved
@@ -3,19 +3,14 @@
     download::GameDownloader,
     jarmod,
 };
-<<<<<<< HEAD
-=======
-use ql_core::json::{GlobalSettings, V_1_12_2, V_1_5_2, V_PAULSCODE_LAST, V_PRECLASSIC_LAST};
->>>>>>> 484db08a
 use ql_core::{
     err, file_utils, info,
-    json::{forge, version::Library, FabricJSON, InstanceConfigJson, JsonOptifine, VersionDetails},
+    json::{
+        forge, version::Library, FabricJSON, GlobalSettings, InstanceConfigJson, JsonOptifine,
+        VersionDetails, V_1_12_2, V_1_5_2, V_PAULSCODE_LAST, V_PRECLASSIC_LAST,
+    },
     pt, GenericProgress, InstanceSelection, IntoIoError, IntoJsonError, IoError, JsonFileError,
-    CLASSPATH_SEPARATOR, LAUNCHER_DIR,
-};
-use ql_core::{
-    json::{GlobalSettings, V_1_5_2, V_PRECLASSIC_LAST},
-    Loader,
+    Loader, CLASSPATH_SEPARATOR, LAUNCHER_DIR,
 };
 use ql_java_handler::{get_java_binary, JavaVersion};
 use std::{
@@ -708,45 +703,7 @@
             .version_json
             .libraries
             .iter()
-<<<<<<< HEAD
-            .filter(|n| GameDownloader::download_libraries_library_is_allowed(n))
-=======
             .filter(|n| n.is_allowed())
-            .filter_map(|n| match (&n.name, n.downloads.as_ref(), n.url.as_ref()) {
-                (
-                    Some(name),
-                    Some(LibraryDownloads {
-                        artifact: Some(artifact),
-                        ..
-                    }),
-                    _,
-                ) => Some((n, name, artifact.clone())),
-                (Some(name), None, Some(url)) => {
-                    let flib = ql_core::json::fabric::Library {
-                        name: name.clone(),
-                        url: Some(if url.ends_with('/') {
-                            url.clone()
-                        } else {
-                            format!("{url}/")
-                        }),
-                        rules: None,
-                    };
-                    flib.get_url().map(|url| {
-                        (
-                            n,
-                            name,
-                            LibraryDownloadArtifact {
-                                path: Some(flib.get_path()),
-                                sha1: String::new(),
-                                size: serde_json::Number::from_u128(0).unwrap(),
-                                url,
-                            },
-                        )
-                    })
-                }
-                _ => None,
-            })
->>>>>>> 484db08a
         {
             self.add_entry_to_classpath(
                 classpath_entries,
@@ -768,18 +725,11 @@
         library: &Library,
         main_class: &str,
     ) -> Result<(), GameLaunchError> {
-<<<<<<< HEAD
         if let Some(name) = library
             .name
             .as_ref()
             .and_then(|name| remove_version_from_library(name))
         {
-=======
-        if !library.is_allowed() {
-            return Ok(());
-        }
-        if let Some(name) = remove_version_from_library(name) {
->>>>>>> 484db08a
             if classpath_entries.contains(&name) {
                 return Ok(());
             }
@@ -897,11 +847,7 @@
                     .filter(|n| !n.is_empty()),
             );
         } else {
-<<<<<<< HEAD
             info!("Prefix: {prefix_commands:?}");
-=======
-            info!("Pre args: {prefix_commands:?}");
->>>>>>> 484db08a
 
             let original_java_path = path.to_string_lossy().to_string();
             let mut new_command = Command::new(&prefix_commands[0]);
