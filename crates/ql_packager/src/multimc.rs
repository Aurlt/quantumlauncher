use chrono::DateTime;
use ql_mod_manager::loaders::fabric::just_get_a_version;
use std::{
    path::Path,
    sync::{mpsc::Sender, Arc, Mutex},
};

use crate::{import::pipe_progress, import::OUT_OF, InstancePackageError};
use ql_core::{
    do_jobs, err, file_utils, info,
    json::{
        FabricJSON, InstanceConfigJson, Manifest, VersionDetails, V_1_12_2,
        V_OFFICIAL_FABRIC_SUPPORT,
    },
    pt, GenericProgress, InstanceSelection, IntoIoError, IntoJsonError, ListEntry, Loader,
};
use ql_mod_manager::loaders::fabric;
use serde::{Deserialize, Serialize};
use tokio::fs;

#[derive(Debug, Clone, Serialize, Deserialize)]
pub struct MmcPack {
    pub components: Vec<MmcPackComponent>,
}

#[derive(Debug, Clone, Serialize, Deserialize)]
#[allow(non_snake_case)]
pub struct MmcPackComponent {
    pub cachedName: String,
    pub cachedVersion: String,
}

#[derive(Debug, Clone)]
pub struct InstanceRecipe {
    is_lwjgl3: bool,
    mc_version: String,
    loader: Option<Loader>,
    loader_version: Option<String>,
}

impl InstanceRecipe {
    async fn setup_lwjgl3(&mut self) -> Result<(), InstancePackageError> {
        async fn adjust_for_lwjgl3(mc_version: &str) -> Result<bool, InstancePackageError> {
            let manifest = Manifest::download().await?;
            if let Some(version) = manifest.find_name(mc_version) {
                if let (Ok(look), Ok(expect)) = (
                    DateTime::parse_from_rfc3339(&version.releaseTime),
                    DateTime::parse_from_rfc3339(V_1_12_2),
                ) {
                    if look <= expect {
                        return Ok(true);
                    }
                }
            }
            Ok(false)
        }

        if self.is_lwjgl3 && adjust_for_lwjgl3(&self.mc_version).await? {
            self.mc_version.push_str("-lwjgl3");
        }
        Ok(())
    }
}

pub async fn import(
    download_assets: bool,
    temp_dir: &Path,
    mmc_pack: &str,
    sender: Option<Arc<Sender<GenericProgress>>>,
) -> Result<InstanceSelection, InstancePackageError> {
    info!("Importing MultiMC instance...");
    let mmc_pack: MmcPack = serde_json::from_str(mmc_pack).json(mmc_pack.to_owned())?;

    let ini = {
        let ini_path = temp_dir.join("instance.cfg");
        let ini = fs::read_to_string(&ini_path).await.path(ini_path)?;
        ini::Ini::load_from_str(&filter_bytearray(&ini))?
    };

    let instance_name = ini
        .get_from(Some("General"), "name")
        .or(ini.get_from(None::<String>, "name"))
        .ok_or_else(|| {
            InstancePackageError::IniFieldMissing("General".to_owned(), "name".to_owned())
        })?
        .to_owned();
    let instance_selection = InstanceSelection::new(&instance_name, false);

    let mut instance_recipe = InstanceRecipe {
        is_lwjgl3: false,
        mc_version: "(MultiMC) Couldn't find minecraft version".to_owned(),
        loader: None,
        loader_version: None,
    };

    for component in &mmc_pack.components {
        match component.cachedName.as_str() {
            "Minecraft" => {
                instance_recipe.mc_version = component.cachedVersion.clone();
            }

            "Forge" => {
                instance_recipe.loader = Some(Loader::Forge);
                instance_recipe.loader_version = Some(component.cachedVersion.clone());
            }
            "NeoForge" => {
                instance_recipe.loader = Some(Loader::Forge);
                instance_recipe.loader_version = Some(component.cachedVersion.clone());
            }
            "Fabric Loader" => {
                instance_recipe.loader = Some(Loader::Fabric);
                instance_recipe.loader_version = Some(component.cachedVersion.clone());
            }
            "Quilt Loader" => {
                instance_recipe.loader = Some(Loader::Forge);
                instance_recipe.loader_version = Some(component.cachedVersion.clone());
            }

            "LWJGL 3" => instance_recipe.is_lwjgl3 = true,

            "LWJGL 2" | "Intermediary Mappings" => {}
            name => err!("Unknown MultiMC Component: {name}"),
        }
    }

    instance_recipe.setup_lwjgl3().await?;
    mmc_minecraft(
        download_assets,
        sender.clone(),
        &instance_name,
        instance_recipe.mc_version.clone(),
    )
    .await?;

    if let Some(loader) = instance_recipe.loader {
        match loader {
            n @ (Loader::Fabric | Loader::Quilt) => {
                install_fabric(
                    sender.as_deref(),
                    &instance_selection,
                    instance_recipe.loader_version.clone(),
                    matches!(n, Loader::Quilt),
                )
                .await?;
            }
<<<<<<< HEAD
            name @ ("Fabric Loader" | "Quilt Loader") => {
                fabric::install(
                    Some(component.cachedVersion.clone()),
                    instance_selection.clone(),
                    sender.as_deref(),
                    // TODO: Add legacy fabric support
                    if name == "Quilt" {
                        fabric::BackendType::Quilt
                    } else {
                        fabric::BackendType::Fabric
                    },
=======
            n @ (Loader::Forge | Loader::Neoforge) => {
                mmc_forge(
                    sender.clone(),
                    &instance_selection,
                    instance_recipe.loader_version.clone(),
                    matches!(n, Loader::Neoforge),
>>>>>>> c573d22e
                )
                .await?;
            }
            loader => {
                err!("Unimplemented MultiMC Component: {loader:?}")
            }
        }
    }

    copy_files(temp_dir, sender, &instance_selection).await?;

    let mut config = InstanceConfigJson::read(&instance_selection).await?;
    if let Some(jvmargs) = ini.get_from(Some("General"), "JvmArgs") {
        let mut java_args = config.java_args.clone().unwrap_or_default();
        java_args.extend(jvmargs.split_whitespace().map(str::to_owned));
        config.java_args = Some(java_args);
    }
    config.save(&instance_selection).await?;
    info!("Finished importing MultiMC instance");
    Ok(instance_selection)
}

async fn install_fabric(
    sender: Option<&Sender<GenericProgress>>,
    instance_selection: &InstanceSelection,
    version: Option<String>,
    is_quilt: bool,
) -> Result<(), InstancePackageError> {
    let version_json = VersionDetails::load(instance_selection).await?;
    if !version_json.is_before_or_eq(V_OFFICIAL_FABRIC_SUPPORT) {
        ql_mod_manager::loaders::fabric::install(
            version,
            instance_selection.clone(),
            sender,
            is_quilt,
        )
        .await?;
        return Ok(());
    }

    // Hack for versions below 1.14
    let url = format!(
        "https://{}/versions/loader/1.14.4/{}/profile/json",
        if is_quilt {
            "meta.quiltmc.org/v3"
        } else {
            "meta.fabricmc.net/v2"
        },
        if let Some(version) = version.clone() {
            version
        } else {
            just_get_a_version(instance_selection, is_quilt).await?
        }
    );
    let fabric_json_text = file_utils::download_file_to_string(&url, false).await?;
    let fabric_json: FabricJSON =
        serde_json::from_str(&fabric_json_text).json(fabric_json_text.clone())?;

    let instance_path = instance_selection.get_instance_path();
    let libraries_dir = instance_path.join("libraries");

    info!("Custom fabric implementation, installing libraries:");
    let i = Mutex::new(0);
    let len = fabric_json.libraries.len();
    do_jobs(fabric_json.libraries.iter().map(|library| async {
        if library.name.starts_with("net.fabricmc:intermediary") {
            return Ok::<_, InstancePackageError>(());
        }
        let path_str = library.get_path();
        let url = library.get_url();
        let path = libraries_dir.join(&path_str);

        let parent_dir = path
            .parent()
            .ok_or(InstancePackageError::PathBufParent(path.clone()))?;
        tokio::fs::create_dir_all(parent_dir)
            .await
            .path(parent_dir)?;
        file_utils::download_file_to_path(&url, false, &path).await?;

        {
            let mut i = i.lock().unwrap();
            *i += 1;
            pt!(
                "({i}/{len}) {}\n    Path: {path_str}\n    Url: {url}",
                library.name
            );
            if let Some(sender) = sender {
                _ = sender.send(GenericProgress {
                    done: *i,
                    total: len,
                    message: Some(format!("Installing fabric: library {}", library.name)),
                    has_finished: false,
                });
            }
        }

        Ok(())
    }))
    .await?;

    let mut config = InstanceConfigJson::read(instance_selection).await?;
    config.main_class_override = Some(fabric_json.mainClass.clone());
    config.mod_type = "Fabric".to_owned();
    config.save(instance_selection).await?;

    let fabric_json_path = instance_path.join("fabric.json");
    tokio::fs::write(&fabric_json_path, &fabric_json_text)
        .await
        .path(&fabric_json_path)?;
    Ok(())
}

async fn copy_files(
    temp_dir: &Path,
    sender: Option<Arc<Sender<GenericProgress>>>,
    instance_selection: &InstanceSelection,
) -> Result<(), InstancePackageError> {
    let src = temp_dir.join("minecraft");
    if src.is_dir() {
        let dst = instance_selection.get_dot_minecraft_path();
        if let Some(sender) = sender.as_deref() {
            _ = sender.send(GenericProgress {
                done: 2,
                total: OUT_OF,
                message: Some("Copying files...".to_owned()),
                has_finished: false,
            });
        }
        file_utils::copy_dir_recursive(&src, &dst).await?;
    }

    copy_folder_over(temp_dir, instance_selection, "jarmods").await?;
    copy_folder_over(temp_dir, instance_selection, "patches").await?;

    Ok(())
}

async fn copy_folder_over(
    temp_dir: &Path,
    instance_selection: &InstanceSelection,
    path: &'static str,
) -> Result<(), InstancePackageError> {
    let src = temp_dir.join(path);
    if src.is_dir() {
        let dst = instance_selection.get_instance_path().join(path);
        file_utils::copy_dir_recursive(&src, &dst).await?;
    }
    Ok(())
}

async fn mmc_minecraft(
    download_assets: bool,
    sender: Option<Arc<Sender<GenericProgress>>>,
    instance_name: &str,
    version: String,
) -> Result<(), InstancePackageError> {
    let version = ListEntry {
        name: version,
        is_classic_server: false,
    };
    let (d_send, d_recv) = std::sync::mpsc::channel();
    if let Some(sender) = sender.clone() {
        std::thread::spawn(move || {
            pipe_progress(d_recv, &sender);
        });
    }
    ql_instances::create_instance(
        instance_name.to_owned(),
        version,
        Some(d_send),
        download_assets,
    )
    .await?;
    Ok(())
}

async fn mmc_forge(
    sender: Option<Arc<Sender<GenericProgress>>>,
    instance_selection: &InstanceSelection,
    version: Option<String>,
    is_neoforge: bool,
) -> Result<(), InstancePackageError> {
    let (f_send, f_recv) = std::sync::mpsc::channel();
    if let Some(sender) = sender.clone() {
        std::thread::spawn(move || {
            pipe_progress(f_recv, &sender);
        });
    }
    if is_neoforge {
        ql_mod_manager::loaders::neoforge::install(
            version,
            instance_selection.clone(),
            Some(f_send),
            None, // TODO: Java install progress
        )
        .await?;
    } else {
        ql_mod_manager::loaders::forge::install(
            version,
            instance_selection.clone(),
            Some(f_send),
            None, // TODO: Java install progress
        )
        .await?;
    }
    Ok(())
}

fn filter_bytearray(input: &str) -> String {
    // PrismLauncher puts some weird ByteArray
    // field in the INI config file, that our cute little ini parser
    // doesn't understand. So we have to filter it out.
    input
        .lines()
        .filter(|n| !n.starts_with("mods_Page\\Columns"))
        .collect::<Vec<_>>()
        .join("\n")
}<|MERGE_RESOLUTION|>--- conflicted
+++ resolved
@@ -143,26 +143,12 @@
                 )
                 .await?;
             }
-<<<<<<< HEAD
-            name @ ("Fabric Loader" | "Quilt Loader") => {
-                fabric::install(
-                    Some(component.cachedVersion.clone()),
-                    instance_selection.clone(),
-                    sender.as_deref(),
-                    // TODO: Add legacy fabric support
-                    if name == "Quilt" {
-                        fabric::BackendType::Quilt
-                    } else {
-                        fabric::BackendType::Fabric
-                    },
-=======
             n @ (Loader::Forge | Loader::Neoforge) => {
                 mmc_forge(
                     sender.clone(),
                     &instance_selection,
                     instance_recipe.loader_version.clone(),
                     matches!(n, Loader::Neoforge),
->>>>>>> c573d22e
                 )
                 .await?;
             }
@@ -197,7 +183,11 @@
             version,
             instance_selection.clone(),
             sender,
-            is_quilt,
+            if is_quilt {
+                fabric::BackendType::Quilt
+            } else {
+                fabric::BackendType::Fabric
+            },
         )
         .await?;
         return Ok(());
