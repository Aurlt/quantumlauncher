use std::path::Path;

use ql_core::{
<<<<<<< HEAD
    info, json::FabricJSON, InstanceSelection, IntoIoError, IntoJsonError, IoError, Loader,
=======
    err, info, json::FabricJSON, InstanceSelection, IntoIoError, IntoJsonError, IoError,
>>>>>>> 484db08a
    LAUNCHER_DIR,
};

use crate::loaders::change_instance_type;

use super::error::FabricInstallError;

async fn delete(server_dir: &Path, name: &str) -> Result<(), IoError> {
    let path = server_dir.join(name);
    if path.exists() {
        tokio::fs::remove_file(&path).await.path(&path)?;
    }

    Ok(())
}

async fn uninstall_server(server_name: String) -> Result<(), FabricInstallError> {
    let server_dir = LAUNCHER_DIR.join("servers").join(&server_name);

    info!("Uninstalling fabric from server: {server_name}");

    delete(&server_dir, "fabric-server-launch.jar").await?;
    delete(&server_dir, "fabric-server-launcher.properties").await?;

    let json_path = server_dir.join("fabric.json");
    if json_path.exists() {
        let json = tokio::fs::read_to_string(&json_path)
            .await
            .path(&json_path)?;
        let json: FabricJSON = serde_json::from_str(&json).json(json)?;
        tokio::fs::remove_file(&json_path).await.path(&json_path)?;

        let libraries_dir = server_dir.join("libraries");

        if libraries_dir.is_dir() {
            for library in &json.libraries {
                let library_path = libraries_dir.join(library.get_path());
                if library_path.exists() {
                    tokio::fs::remove_file(&library_path)
                        .await
                        .path(&library_path)?;
                }
            }
        }
    }

<<<<<<< HEAD
    change_instance_type(&server_dir, Loader::Vanilla).await?;
=======
    change_instance_type(&server_dir, "Vanilla".to_owned(), None).await?;
>>>>>>> 484db08a
    info!("Finished uninstalling fabric");

    Ok(())
}

async fn uninstall_client(instance_name: String) -> Result<(), FabricInstallError> {
    let instance_dir = LAUNCHER_DIR.join("instances").join(&instance_name);

    let libraries_dir = instance_dir.join("libraries");

    let fabric_json_path = instance_dir.join("fabric.json");
    if fabric_json_path.exists() {
        let fabric_json = tokio::fs::read_to_string(&fabric_json_path)
            .await
            .path(&fabric_json_path)?;
        if let Ok(FabricJSON { libraries, .. }) =
            serde_json::from_str(&fabric_json).json(fabric_json)
        {
            tokio::fs::remove_file(&fabric_json_path)
                .await
                .path(fabric_json_path)?;

            for library in &libraries {
                let library_path = libraries_dir.join(library.get_path());
                if library_path.exists() {
                    if let Err(err) = tokio::fs::remove_file(&library_path)
                        .await
                        .path(library_path)
                    {
                        err!("While uninstalling fabric/quilt: {err}");
                    }
                }
            }
        }
    }

    let cache_dir = instance_dir.join(".minecraft/.fabric");
    if tokio::fs::try_exists(&cache_dir).await.path(&cache_dir)? {
        tokio::fs::remove_dir_all(&cache_dir)
            .await
            .path(&cache_dir)?;
    }

<<<<<<< HEAD
    change_instance_type(&instance_dir, Loader::Vanilla).await?;
=======
    change_instance_type(&instance_dir, "Vanilla".to_owned(), None).await?;
>>>>>>> 484db08a
    Ok(())
}

pub async fn uninstall(instance: InstanceSelection) -> Result<(), FabricInstallError> {
    match instance {
        InstanceSelection::Instance(n) => uninstall_client(n).await,
        InstanceSelection::Server(n) => uninstall_server(n).await,
    }
}<|MERGE_RESOLUTION|>--- conflicted
+++ resolved
@@ -1,11 +1,7 @@
 use std::path::Path;
 
 use ql_core::{
-<<<<<<< HEAD
-    info, json::FabricJSON, InstanceSelection, IntoIoError, IntoJsonError, IoError, Loader,
-=======
-    err, info, json::FabricJSON, InstanceSelection, IntoIoError, IntoJsonError, IoError,
->>>>>>> 484db08a
+    err, info, json::FabricJSON, InstanceSelection, IntoIoError, IntoJsonError, IoError, Loader,
     LAUNCHER_DIR,
 };
 
@@ -52,11 +48,7 @@
         }
     }
 
-<<<<<<< HEAD
-    change_instance_type(&server_dir, Loader::Vanilla).await?;
-=======
-    change_instance_type(&server_dir, "Vanilla".to_owned(), None).await?;
->>>>>>> 484db08a
+    change_instance_type(&server_dir, Loader::Vanilla, None).await?;
     info!("Finished uninstalling fabric");
 
     Ok(())
@@ -100,11 +92,7 @@
             .path(&cache_dir)?;
     }
 
-<<<<<<< HEAD
-    change_instance_type(&instance_dir, Loader::Vanilla).await?;
-=======
-    change_instance_type(&instance_dir, "Vanilla".to_owned(), None).await?;
->>>>>>> 484db08a
+    change_instance_type(&instance_dir, Loader::Vanilla, None).await?;
     Ok(())
 }
 
