use std::{
    path::{Path, PathBuf},
    sync::{mpsc::Sender, Mutex},
};

use ql_core::{
<<<<<<< HEAD
    file_utils, info,
    json::{FabricJSON, VersionDetails},
    GenericProgress, InstanceSelection, IntoIoError, IntoJsonError, JsonDownloadError, Loader,
    RequestError, LAUNCHER_DIR,
=======
    do_jobs, file_utils, info,
    json::{instance_config::ModTypeInfo, FabricJSON, VersionDetails, V_1_12_2},
    pt, GenericProgress, InstanceSelection, IntoIoError, IntoJsonError, RequestError, LAUNCHER_DIR,
>>>>>>> 484db08a
};
use version_compare::compare_versions;

use crate::loaders::fabric::version_list::get_latest_cursed_legacy_commit;

use super::change_instance_type;

mod error;
pub use error::FabricInstallError;
mod make_launch_jar;
mod uninstall;
pub use uninstall::uninstall;
mod version_compare;
mod version_list;

pub use version_list::{
    get_list_of_versions, get_list_of_versions_from_backend, BackendType, FabricVersion,
    FabricVersionList, FabricVersionListItem,
};

const CURSED_LEGACY_JSON: &str =
    include_str!("../../../../../assets/installers/cursed_legacy_fabric.json");

async fn download_file_to_string(url: &str, backend: BackendType) -> Result<String, RequestError> {
    file_utils::download_file_to_string(
        &format!(
            "{}{}{url}",
            backend.get_url(),
            if url.starts_with('/') { "" } else { "/" },
        ),
        false,
    )
    .await
}

pub async fn install_server(
    loader_version: String,
    server_name: String,
    progress: Option<&Sender<GenericProgress>>,
    backend: BackendType,
) -> Result<(), FabricInstallError> {
<<<<<<< HEAD
    let loader_name = if is_quilt {
        Loader::Quilt
    } else {
        Loader::Fabric
    };
    info!("Installing {loader_name} for server");

=======
    info!("Installing {backend} (version {loader_version}) for server");
>>>>>>> 484db08a
    if let Some(progress) = &progress {
        _ = progress.send(GenericProgress::default());
    }

    let server_dir = LAUNCHER_DIR.join("servers").join(server_name);
    let libraries_dir = server_dir.join("libraries");
    tokio::fs::create_dir_all(&libraries_dir)
        .await
        .path(&libraries_dir)?;

    let version_json = VersionDetails::load_from_path(&server_dir).await?;
    let json: FabricJSON = {
        let json = if let BackendType::CursedLegacy = backend {
            CURSED_LEGACY_JSON.replace("INSERT_COMMIT", &get_latest_cursed_legacy_commit().await?)
        } else {
            get_fabric_json(&loader_version, backend, version_json.get_id(), "server").await?
        };
        let json_path = server_dir.join("fabric.json");
        tokio::fs::write(&json_path, &json).await.path(json_path)?;
        serde_json::from_str(&json).json(json)?
    };

    let number_of_libraries = json.libraries.len() + 1;
    let i = Mutex::new(0);

    let library_files: Vec<PathBuf> = do_jobs(json.libraries.iter().map(|library| {
        download_library(
            library,
            &libraries_dir,
            &version_json,
            &i,
            number_of_libraries,
            progress,
        )
    }))
    .await?
    .into_iter()
    .flatten()
    .collect();

    // TODO: Check if Legacy Fabric needs this
    let shade_libraries = (matches!(backend, BackendType::Fabric | BackendType::LegacyFabric)
        && compare_versions(&loader_version, "0.12.5").is_le())
        | matches!(backend, BackendType::CursedLegacy);
    let launch_jar = server_dir.join("fabric-server-launch.jar");

    info!("Making launch jar");
    make_launch_jar::make_launch_jar(
        &launch_jar,
        &server_dir,
        json.mainClassServer.as_deref().unwrap_or(&json.mainClass),
        &library_files,
        shade_libraries,
    )
    .await?;

    change_instance_type(
        &server_dir,
        if backend.is_quilt() {
            "Quilt"
        } else {
            "Fabric"
        }
        .to_owned(),
        Some(ModTypeInfo {
            version: Some(loader_version),
            backend_implementation: if let BackendType::Fabric | BackendType::Quilt = backend {
                None
            } else {
                Some(backend.to_string())
            },
            optifine_jar: None,
        }),
    )
    .await?;

    if let Some(progress) = &progress {
        _ = progress.send(GenericProgress::finished());
    }

    info!("Finished installing {backend}");

    Ok(())
}

async fn download_library(
    library: &ql_core::json::fabric::Library,
    libraries_dir: &Path,
    version_json: &VersionDetails,
    i: &Mutex<usize>,
    number_of_libraries: usize,
    progress: Option<&Sender<GenericProgress>>,
) -> Result<Option<PathBuf>, FabricInstallError> {
    if !library.is_allowed() || (library.is_lwjgl2() && version_json.is_before_or_eq(V_1_12_2)) {
        pt!("Skipping {}", library.name);
        return Ok(None);
    }

    let library_path = libraries_dir.join(library.get_path());

    let library_parent_dir = library_path
        .parent()
        .ok_or(FabricInstallError::PathBufParentError(library_path.clone()))?;
    tokio::fs::create_dir_all(&library_parent_dir)
        .await
        .path(library_parent_dir)?;

    let Some(url) = library.get_url() else {
        pt!("Skipping (no url): {}", library.name);
        return Ok(None);
    };
    file_utils::download_file_to_path(&url, false, &library_path).await?;

    send_progress(i, library, progress, number_of_libraries);
    Ok::<_, FabricInstallError>(Some(library_path.clone()))
}

pub async fn install_client(
    loader_version: String,
    instance_name: String,
    progress: Option<&Sender<GenericProgress>>,
    backend: BackendType,
) -> Result<(), FabricInstallError> {
<<<<<<< HEAD
    let loader_name = if is_quilt {
        Loader::Quilt
    } else {
        Loader::Fabric
    };

=======
>>>>>>> 484db08a
    let instance_dir = LAUNCHER_DIR.join("instances").join(instance_name);
    let libraries_dir = instance_dir.join("libraries");
    migrate_index_file(&instance_dir).await?;

    let version_json = VersionDetails::load_from_path(&instance_dir).await?;
    let game_version = version_json.get_id();

    let json: FabricJSON = {
        let json_path = instance_dir.join("fabric.json");
        let json = if let BackendType::CursedLegacy = backend {
            CURSED_LEGACY_JSON.replace("INSERT_COMMIT", &get_latest_cursed_legacy_commit().await?)
        } else {
            get_fabric_json(&loader_version, backend, game_version, "profile").await?
        };
        tokio::fs::write(&json_path, &json).await.path(json_path)?;
        serde_json::from_str(&json).json(json)?
    };

    info!("Started installing {backend}: {game_version}, {loader_version}");
    if let Some(progress) = &progress {
        _ = progress.send(GenericProgress::default());
    }

    let number_of_libraries = json.libraries.len();
    let i = Mutex::new(0);

    do_jobs(json.libraries.iter().map(|library| {
        download_library(
            library,
            &libraries_dir,
            &version_json,
            &i,
            number_of_libraries,
            progress,
        )
    }))
    .await?;

    change_instance_type(
        &instance_dir,
        if backend.is_quilt() {
            "Quilt"
        } else {
            "Fabric"
        }
        .to_owned(),
        Some(ModTypeInfo {
            version: Some(loader_version),
            backend_implementation: if let BackendType::Fabric | BackendType::Quilt = backend {
                None
            } else {
                Some(backend.to_string())
            },
            optifine_jar: None,
        }),
    )
    .await?;

    if let Some(progress) = &progress {
        _ = progress.send(GenericProgress::default());
    }
    info!("Finished installing {backend}",);

    Ok(())
}

async fn get_fabric_json(
    loader_version: &str,
    backend: BackendType,
    game_version: &str,
    implementation: &str,
) -> Result<String, FabricInstallError> {
    let implementation_kind = if implementation == "server" {
        "server"
    } else {
        "client"
    };

    Ok(
        if let BackendType::OrnitheMCFabric | BackendType::OrnitheMCQuilt = backend {
            let fq = if backend.is_quilt() {
                "quilt"
            } else {
                "fabric"
            };
            let url1 = format!("https://meta.ornithemc.net/v3/versions/{fq}-loader/{game_version}/{loader_version}/{implementation}/json");
            let url2 = format!("https://meta.ornithemc.net/v3/versions/{fq}-loader/{game_version}-{implementation_kind}/{loader_version}/{implementation}/json");

            match file_utils::download_file_to_string(&url1, false).await {
                Ok(n) => n,
                Err(err) => match file_utils::download_file_to_string(&url2, false).await {
                    Ok(n) => n,
                    Err(_) => Err(err)?,
                },
            }
        } else {
            download_file_to_string(
                &format!("/versions/loader/{game_version}/{loader_version}/{implementation}/json"),
                backend,
            )
            .await?
        },
    )
}

async fn migrate_index_file(instance_dir: &Path) -> Result<(), FabricInstallError> {
    let old_index_dir = instance_dir.join(".minecraft/mods/index.json");
    let new_index_dir = instance_dir.join(".minecraft/mod_index.json");
    if old_index_dir.exists() {
        let index = tokio::fs::read_to_string(&old_index_dir)
            .await
            .path(&old_index_dir)?;

        tokio::fs::remove_file(&old_index_dir)
            .await
            .path(old_index_dir)?;
        tokio::fs::write(&new_index_dir, &index)
            .await
            .path(new_index_dir)?;
    }
    Ok(())
}

fn send_progress(
    i: &Mutex<usize>,
    library: &ql_core::json::fabric::Library,
    progress: Option<&Sender<GenericProgress>>,
    number_of_libraries: usize,
) {
    let mut i = i.lock().unwrap();
    *i += 1;
    let i = *i;
    let message = format!(
        "Downloaded library ({} / {number_of_libraries}) {}",
        i + 1,
        library.name
    );
    pt!("{message}");
    if let Some(progress) = progress {
        _ = progress.send(GenericProgress {
            done: i + 1,
            total: number_of_libraries,
            message: Some(message),
            has_finished: false,
        });
    }
}

/// Installs Fabric or Quilt to the given instance.
///
/// # Arguments
/// - `loader_version` - (Optional) The version of the loader to install.
///   Will pick the latest compatible one if not specified.
/// - `instance_name` - The name of the instance to install to.
///   `InstanceSelection::Instance(n)` for a client instance,
///   `InstanceSelection::Server(n)` for a server instance.
/// - `progress` - A channel to send progress updates to.
/// - `is_quilt` - Whether to install Quilt instead of Fabric.
///   As much as people want you to think, Quilt is almost
///   identical to Fabric. So it's just a matter of changing the URL.
///
/// Returns the `is_quilt` bool (so that the launcher can remember
/// whether quilt or fabric was installed)
pub async fn install(
    loader_version: Option<String>,
    instance: InstanceSelection,
    progress: Option<&Sender<GenericProgress>>,
    mut backend: BackendType,
) -> Result<(), FabricInstallError> {
    let loader_version = if let Some(n) = loader_version {
        n
    } else {
        let (list, new_backend) = get_list_of_versions(instance.clone(), backend.is_quilt())
            .await?
            .just_get_one();
        backend = new_backend;
        list.first()
            .ok_or(FabricInstallError::NoVersionFound)?
            .loader
            .version
            .clone()
    };
    match instance {
        InstanceSelection::Instance(n) => {
            install_client(loader_version, n, progress, backend).await
        }
        InstanceSelection::Server(n) => install_server(loader_version, n, progress, backend).await,
    }
}<|MERGE_RESOLUTION|>--- conflicted
+++ resolved
@@ -4,16 +4,10 @@
 };
 
 use ql_core::{
-<<<<<<< HEAD
-    file_utils, info,
-    json::{FabricJSON, VersionDetails},
-    GenericProgress, InstanceSelection, IntoIoError, IntoJsonError, JsonDownloadError, Loader,
-    RequestError, LAUNCHER_DIR,
-=======
     do_jobs, file_utils, info,
     json::{instance_config::ModTypeInfo, FabricJSON, VersionDetails, V_1_12_2},
-    pt, GenericProgress, InstanceSelection, IntoIoError, IntoJsonError, RequestError, LAUNCHER_DIR,
->>>>>>> 484db08a
+    pt, GenericProgress, InstanceSelection, IntoIoError, IntoJsonError, Loader, RequestError,
+    LAUNCHER_DIR,
 };
 use version_compare::compare_versions;
 
@@ -55,17 +49,7 @@
     progress: Option<&Sender<GenericProgress>>,
     backend: BackendType,
 ) -> Result<(), FabricInstallError> {
-<<<<<<< HEAD
-    let loader_name = if is_quilt {
-        Loader::Quilt
-    } else {
-        Loader::Fabric
-    };
-    info!("Installing {loader_name} for server");
-
-=======
     info!("Installing {backend} (version {loader_version}) for server");
->>>>>>> 484db08a
     if let Some(progress) = &progress {
         _ = progress.send(GenericProgress::default());
     }
@@ -125,9 +109,9 @@
     change_instance_type(
         &server_dir,
         if backend.is_quilt() {
-            "Quilt"
-        } else {
-            "Fabric"
+            Loader::Quilt
+        } else {
+            Loader::Fabric
         }
         .to_owned(),
         Some(ModTypeInfo {
@@ -189,15 +173,6 @@
     progress: Option<&Sender<GenericProgress>>,
     backend: BackendType,
 ) -> Result<(), FabricInstallError> {
-<<<<<<< HEAD
-    let loader_name = if is_quilt {
-        Loader::Quilt
-    } else {
-        Loader::Fabric
-    };
-
-=======
->>>>>>> 484db08a
     let instance_dir = LAUNCHER_DIR.join("instances").join(instance_name);
     let libraries_dir = instance_dir.join("libraries");
     migrate_index_file(&instance_dir).await?;
@@ -239,9 +214,9 @@
     change_instance_type(
         &instance_dir,
         if backend.is_quilt() {
-            "Quilt"
-        } else {
-            "Fabric"
+            Loader::Quilt
+        } else {
+            Loader::Fabric
         }
         .to_owned(),
         Some(ModTypeInfo {
