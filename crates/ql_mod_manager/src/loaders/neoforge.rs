--- conflicted
+++ resolved
@@ -1,14 +1,9 @@
 use chrono::DateTime;
 use ql_core::{
-<<<<<<< HEAD
-    file_utils, info, json::VersionDetails, no_window, pt, GenericProgress, InstanceSelection,
-    IntoIoError, IntoJsonError, IoError, Loader, CLASSPATH_SEPARATOR, REGEX_SNAPSHOT,
-=======
     file_utils, info,
     json::{instance_config::ModTypeInfo, VersionDetails},
-    no_window, pt, GenericProgress, InstanceSelection, IntoIoError, IntoJsonError, IoError,
+    no_window, pt, GenericProgress, InstanceSelection, IntoIoError, IntoJsonError, IoError, Loader,
     CLASSPATH_SEPARATOR, REGEX_SNAPSHOT,
->>>>>>> 484db08a
 };
 use ql_java_handler::{get_java_binary, JavaVersion};
 use serde::Deserialize;
@@ -76,15 +71,10 @@
         delete(&neoforge_dir, "launcher_profiles_microsoft_store.json").await?;
     }
 
-<<<<<<< HEAD
     pt!("Finished");
-    change_instance_type(&instance_dir, Loader::Neoforge).await?;
-=======
-    info!("Finished installing NeoForge");
-
     change_instance_type(
         &instance_dir,
-        "NeoForge".to_owned(),
+        Loader::Neoforge,
         Some(ModTypeInfo {
             version: Some(neoforge_version),
             backend_implementation: None,
@@ -92,7 +82,6 @@
         }),
     )
     .await?;
->>>>>>> 484db08a
 
     Ok(())
 }
@@ -298,12 +287,10 @@
 }
 
 async fn create_required_jsons(neoforge_dir: &Path) -> Result<(), ForgeInstallError> {
-    const CONTENTS: &str = "{}";
-
     let p = neoforge_dir.join("launcher_profiles.json");
     fs::write(&p, "{}").await.path(p)?;
     let p = neoforge_dir.join("launcher_profiles_microsoft_store.json");
-    fs::write(&p, CONTENTS).await.path(p)?;
+    fs::write(&p, "{}").await.path(p)?;
 
     Ok(())
 }
@@ -358,21 +345,5 @@
             String::from_utf8(output.stderr)?,
         ));
     }
-<<<<<<< HEAD
-
-    Ok(())
-}
-
-async fn create_required_jsons(neoforge_dir: &Path) -> Result<(), ForgeInstallError> {
-    let lp_path = neoforge_dir.join("launcher_profiles.json");
-    tokio::fs::write(&lp_path, "{}").await.path(lp_path)?;
-
-    let lp_microsoft_store = neoforge_dir.join("launcher_profiles_microsoft_store.json");
-    tokio::fs::write(&lp_microsoft_store, "{}")
-        .await
-        .path(lp_microsoft_store)?;
-
-=======
->>>>>>> 484db08a
     Ok(())
 }